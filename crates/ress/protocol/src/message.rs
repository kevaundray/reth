--- conflicted
+++ resolved
@@ -37,13 +37,8 @@
     }
 
     /// Returns the protocol for the `ress` protocol.
-<<<<<<< HEAD
-    pub fn protocol() -> Protocol {
+    pub const fn protocol() -> Protocol {
         Protocol::new(Self::capability(), 7)
-=======
-    pub const fn protocol() -> Protocol {
-        Protocol::new(Self::capability(), 9)
->>>>>>> cfa49f86
     }
 
     /// Create node type message.
@@ -73,21 +68,6 @@
         RessMessage::BlockBodies(RequestPair { request_id, message: bodies })
             .into_protocol_message()
     }
-
-<<<<<<< HEAD
-=======
-    /// Bytecode request.
-    pub const fn get_bytecode(request_id: u64, code_hash: B256) -> Self {
-        RessMessage::GetBytecode(RequestPair { request_id, message: code_hash })
-            .into_protocol_message()
-    }
-
-    /// Bytecode response.
-    pub const fn bytecode(request_id: u64, bytecode: Bytes) -> Self {
-        RessMessage::Bytecode(RequestPair { request_id, message: bytecode }).into_protocol_message()
-    }
-
->>>>>>> cfa49f86
     /// Execution witness request.
     pub const fn get_witness(request_id: u64, block_hash: BlockHash) -> Self {
         RessMessage::GetWitness(RequestPair { request_id, message: block_hash })
@@ -95,11 +75,7 @@
     }
 
     /// Execution witness response.
-<<<<<<< HEAD
-    pub fn witness(request_id: u64, witness: RLPExecutionWitness) -> Self {
-=======
-    pub const fn witness(request_id: u64, witness: Vec<Bytes>) -> Self {
->>>>>>> cfa49f86
+    pub const fn witness(request_id: u64, witness: RLPExecutionWitness) -> Self {
         RessMessage::Witness(RequestPair { request_id, message: witness }).into_protocol_message()
     }
 
