//! Reth implementation of [`reth_ress_protocol::RessProtocolProvider`].

#![doc(
    html_logo_url = "https://raw.githubusercontent.com/paradigmxyz/reth/main/assets/reth-docs.png",
    html_favicon_url = "https://avatars0.githubusercontent.com/u/97369466?s=256",
    issue_tracker_base_url = "https://github.com/paradigmxyz/reth/issues/"
)]
#![cfg_attr(not(test), warn(unused_crate_dependencies))]
#![cfg_attr(docsrs, feature(doc_cfg, doc_auto_cfg))]

use alloy_consensus::BlockHeader as _;
use alloy_primitives::{Bytes, B256};
use alloy_rlp::Encodable;
use parking_lot::Mutex;
use reth_chain_state::{ExecutedBlock, ExecutedBlockWithTrieUpdates, MemoryOverlayStateProvider};
use reth_errors::{ProviderError, ProviderResult};
use reth_ethereum_primitives::{Block, BlockBody, EthPrimitives};
use reth_evm::{execute::Executor, ConfigureEvm};
use reth_primitives_traits::{Block as _, Header, RecoveredBlock};
<<<<<<< HEAD
use reth_provider::{
    BlockReader, BlockSource, ProviderError, ProviderResult, StateProviderFactory,
};
use reth_ress_protocol::{RLPExecutionWitness, RessProtocolProvider};
=======
use reth_ress_protocol::RessProtocolProvider;
>>>>>>> d01658e5
use reth_revm::{database::StateProviderDatabase, db::State, witness::ExecutionWitnessRecord};
use reth_tasks::TaskSpawner;
use reth_trie::{MultiProofTargets, Nibbles, TrieInput};
use schnellru::{ByLength, LruMap};
use std::{collections::HashSet, sync::Arc, time::Instant};
use tokio::sync::{oneshot, Semaphore};
use tracing::*;

mod recorder;
use recorder::StateWitnessRecorderDatabase;

mod pending_state;
pub use pending_state::*;
use reth_storage_api::{BlockReader, BlockSource, StateProviderFactory};

/// Reth provider implementing [`RessProtocolProvider`].
#[expect(missing_debug_implementations)]
#[derive(Clone)]
pub struct RethRessProtocolProvider<P, E> {
    provider: P,
    evm_config: E,
    task_spawner: Box<dyn TaskSpawner>,
    max_witness_window: u64,
    witness_semaphore: Arc<Semaphore>,
    witness_cache: Arc<Mutex<LruMap<B256, Arc<RLPExecutionWitness>>>>,
    pending_state: PendingState<EthPrimitives>,
}

impl<P, E> RethRessProtocolProvider<P, E>
where
    P: BlockReader<Block = Block> + StateProviderFactory,
    E: ConfigureEvm<Primitives = EthPrimitives> + 'static,
{
    /// Create new ress protocol provider.
    pub fn new(
        provider: P,
        evm_config: E,
        task_spawner: Box<dyn TaskSpawner>,
        // TODO: Add a config to save X amounts of proofs, where X is related to the
        // TODO: reorg depth
        max_witness_window: u64,
        witness_max_parallel: usize,
        cache_size: u32,
        pending_state: PendingState<EthPrimitives>,
    ) -> eyre::Result<Self> {
        Ok(Self {
            provider,
            evm_config,
            task_spawner,
            max_witness_window,
            witness_semaphore: Arc::new(Semaphore::new(witness_max_parallel)),
            witness_cache: Arc::new(Mutex::new(LruMap::new(ByLength::new(cache_size)))),
            pending_state,
        })
    }

    /// Retrieve a valid or invalid block by block hash.
    pub fn block_by_hash(
        &self,
        block_hash: B256,
    ) -> ProviderResult<Option<Arc<RecoveredBlock<Block>>>> {
        // NOTE: we keep track of the pending state locally because reth does not provider a way
        // to access non-canonical or invalid blocks via the provider.
        let maybe_block = if let Some(block) = self.pending_state.recovered_block(&block_hash) {
            Some(block)
        } else if let Some(block) =
            self.provider.find_block_by_hash(block_hash, BlockSource::Any)?
        {
            let signers = block.recover_signers()?;
            Some(Arc::new(block.into_recovered_with_signers(signers)))
        } else {
            // we attempt to look up invalid block last
            self.pending_state.invalid_recovered_block(&block_hash)
        };
        Ok(maybe_block)
    }

    /// Generate state witness
    pub fn generate_witness(&self, block_hash: B256) -> ProviderResult<RLPExecutionWitness> {
        if let Some(witness) = self.witness_cache.lock().get(&block_hash).cloned() {
            return Ok(witness.as_ref().clone());
        }

        let block =
            self.block_by_hash(block_hash)?.ok_or(ProviderError::BlockHashNotFound(block_hash))?;

        let best_block_number = self.provider.best_block_number()?;
        if best_block_number.saturating_sub(block.number()) > self.max_witness_window {
            return Err(ProviderError::TrieWitnessError(
                "witness target block exceeds maximum witness window".to_owned(),
            ));
        }

        let mut executed_ancestors = Vec::new();
        let mut ancestor_hash = block.parent_hash();
        let historical = 'sp: loop {
            match self.provider.state_by_block_hash(ancestor_hash) {
                Ok(state_provider) => break 'sp state_provider,
                Err(_) => {
                    // Attempt to retrieve a valid executed block first.
                    let mut executed = self.pending_state.executed_block(&ancestor_hash);

                    // If it's not present, attempt to lookup invalid block.
                    if executed.is_none() {
                        if let Some(invalid) =
                            self.pending_state.invalid_recovered_block(&ancestor_hash)
                        {
                            trace!(target: "reth::ress_provider", %block_hash, %ancestor_hash, "Using invalid ancestor block for witness construction");
                            executed = Some(ExecutedBlockWithTrieUpdates {
                                block: ExecutedBlock {
                                    recovered_block: invalid,
                                    ..Default::default()
                                },
                                ..Default::default()
                            });
                        }
                    }

                    let Some(executed) = executed else {
                        return Err(ProviderError::StateForHashNotFound(ancestor_hash));
                    };
                    ancestor_hash = executed.sealed_block().parent_hash();
                    executed_ancestors.push(executed);
                }
            };
        };

        // Execute all gathered blocks to gather accesses state.
        let mut db = StateWitnessRecorderDatabase::new(StateProviderDatabase::new(
            MemoryOverlayStateProvider::new(historical, executed_ancestors.clone()),
        ));
        let mut record = ExecutionWitnessRecord::default();

        // We allow block execution to fail, since we still want to record all accessed state by
        // invalid blocks.
        if let Err(error) = self.evm_config.batch_executor(&mut db).execute_with_state_closure(
            &block,
            |state: &State<_>| {
                record.record_executed_state(state);
            },
        ) {
            debug!(target: "reth::ress_provider", %block_hash, %error, "Error executing the block");
        }

        // NOTE: there might be a race condition where target ancestor hash gets evicted from the
        // database.
        let witness_state_provider = self.provider.state_by_block_hash(ancestor_hash)?;
        let mut trie_input = TrieInput::default();
        for block in executed_ancestors.into_iter().rev() {
            trie_input.append_cached_ref(&block.trie, &block.hashed_state);
        }
        let execution_witness_record =
            merge_execution_witness_records(db.execution_witness_record(), record);
        let hashed_state = execution_witness_record.hashed_state;

        // Gather the state witness.
        let witness = if hashed_state.is_empty() {
            // If no state was accessed, at least the root node must be present.
            let multiproof = witness_state_provider.multiproof(
                trie_input,
                MultiProofTargets::from_iter([(B256::ZERO, Default::default())]),
            )?;
            let mut witness = Vec::new();
            if let Some(root_node) =
                multiproof.account_subtree.into_inner().remove(&Nibbles::default())
            {
                witness.push(root_node);
            }
            witness
        } else {
            witness_state_provider.witness(trie_input, hashed_state)?
        };

        // TODO: The code below was partially copied from debug_executionWitness
        let block_number = block.number();
        let smallest = match execution_witness_record.lowest_block_number {
            Some(smallest) => smallest,
            None => {
                // Return only the parent header, if there were no calls to the
                // BLOCKHASH opcode.
                block_number.saturating_sub(1)
            }
        };

        let range = smallest..block_number;
        let headers: Vec<Bytes> = self
            .provider
            .headers_range(range)?
            .into_iter()
            .map(|header| {
                let mut serialized_header = Vec::new();
                header.encode(&mut serialized_header);
                serialized_header.into()
            })
            .collect();
        let execution_witness =
            RLPExecutionWitness { state: witness, codes: execution_witness_record.codes, headers };

        // Insert witness into the cache.
<<<<<<< HEAD
        self.witness_cache.lock().insert(block_hash, Arc::new(execution_witness.clone()));
=======
        let cached_witness = Arc::new(witness.clone());
        self.witness_cache.lock().insert(block_hash, cached_witness);
>>>>>>> d01658e5

        Ok(execution_witness)
    }
}

impl<P, E> RessProtocolProvider for RethRessProtocolProvider<P, E>
where
    P: BlockReader<Block = Block> + StateProviderFactory + Clone + 'static,
    E: ConfigureEvm<Primitives = EthPrimitives> + 'static,
{
    fn header(&self, block_hash: B256) -> ProviderResult<Option<Header>> {
        trace!(target: "reth::ress_provider", %block_hash, "Serving header");
        Ok(self.block_by_hash(block_hash)?.map(|b| b.header().clone()))
    }

    fn block_body(&self, block_hash: B256) -> ProviderResult<Option<BlockBody>> {
        trace!(target: "reth::ress_provider", %block_hash, "Serving block body");
        Ok(self.block_by_hash(block_hash)?.map(|b| b.body().clone()))
    }

    fn bytecode(&self, code_hash: B256) -> ProviderResult<Option<Bytes>> {
        trace!(target: "reth::ress_provider", %code_hash, "Serving bytecode");
        let maybe_bytecode = 'bytecode: {
            if let Some(bytecode) = self.pending_state.find_bytecode(code_hash) {
                break 'bytecode Some(bytecode);
            }

            self.provider.latest()?.bytecode_by_hash(&code_hash)?
        };

        Ok(maybe_bytecode.map(|bytecode| bytecode.original_bytes()))
    }

    async fn witness(&self, block_hash: B256) -> ProviderResult<RLPExecutionWitness> {
        trace!(target: "reth::ress_provider", %block_hash, "Serving witness");
        let started_at = Instant::now();
        let _permit = self.witness_semaphore.acquire().await.map_err(ProviderError::other)?;
        let this = self.clone();
        let (tx, rx) = oneshot::channel();
        self.task_spawner.spawn_blocking(Box::pin(async move {
            let result = this.generate_witness(block_hash);
            let _ = tx.send(result);
        }));
        match rx.await {
            Ok(Ok(witness)) => {
                trace!(target: "reth::ress_provider", %block_hash, elapsed = ?started_at.elapsed(), "Computed witness");
                Ok(witness)
            }
            Ok(Err(error)) => Err(error),
            Err(_) => Err(ProviderError::TrieWitnessError("dropped".to_owned())),
        }
    }
}

// TODO: Possibly put as a method on `ExecutionWitnessRecord`
// TODO: Leaving it here to keep the changes in the ress directory
fn merge_execution_witness_records(
    lhs: ExecutionWitnessRecord,
    rhs: ExecutionWitnessRecord,
) -> ExecutionWitnessRecord {
    // Merge the two execution witness records
    //
    // Merge the hashed post state
    let mut hashed_state = lhs.hashed_state;
    hashed_state.extend(rhs.hashed_state);
    //
    // Merge bytecode
    let codes: Vec<_> = {
        let mut merged: HashSet<_> = lhs.codes.into_iter().collect();
        merged.extend(rhs.codes);
        merged.into_iter().collect()
    };
    // Merge lowest accessed block number
    let lowest_block_number = {
        let a = lhs.lowest_block_number;
        let b = rhs.lowest_block_number;
        match (a, b) {
            (Some(a_val), Some(b_val)) => Some(a_val.min(b_val)),
            // Since we know that they are either both `None` or one of them is `None`
            // `or` will return the `Some` value or `None` if they are both `None`
            _ => a.or(b),
        }
    };

    // Note: We do not merge the preimages because this is not useful for us
    ExecutionWitnessRecord { hashed_state, codes, keys: Vec::new(), lowest_block_number }
}<|MERGE_RESOLUTION|>--- conflicted
+++ resolved
@@ -17,14 +17,10 @@
 use reth_ethereum_primitives::{Block, BlockBody, EthPrimitives};
 use reth_evm::{execute::Executor, ConfigureEvm};
 use reth_primitives_traits::{Block as _, Header, RecoveredBlock};
-<<<<<<< HEAD
 use reth_provider::{
     BlockReader, BlockSource, ProviderError, ProviderResult, StateProviderFactory,
 };
 use reth_ress_protocol::{RLPExecutionWitness, RessProtocolProvider};
-=======
-use reth_ress_protocol::RessProtocolProvider;
->>>>>>> d01658e5
 use reth_revm::{database::StateProviderDatabase, db::State, witness::ExecutionWitnessRecord};
 use reth_tasks::TaskSpawner;
 use reth_trie::{MultiProofTargets, Nibbles, TrieInput};
@@ -224,12 +220,7 @@
             RLPExecutionWitness { state: witness, codes: execution_witness_record.codes, headers };
 
         // Insert witness into the cache.
-<<<<<<< HEAD
         self.witness_cache.lock().insert(block_hash, Arc::new(execution_witness.clone()));
-=======
-        let cached_witness = Arc::new(witness.clone());
-        self.witness_cache.lock().insert(block_hash, cached_witness);
->>>>>>> d01658e5
 
         Ok(execution_witness)
     }
