<<<<<<< HEAD
use crate::{track_cycles, witness_db::WitnessDatabase, ExecutionWitness};
=======
use crate::{trie::StatelessTrie, witness_db::WitnessDatabase, ExecutionWitness};
>>>>>>> 26f84bfc
use alloc::{
    boxed::Box,
    collections::BTreeMap,
    fmt::Debug,
    string::{String, ToString},
    sync::Arc,
    vec::Vec,
};
use alloy_consensus::{BlockHeader, Header};
use alloy_primitives::B256;
use alloy_rlp::Decodable;
use reth_chainspec::{EthChainSpec, EthereumHardforks};
use reth_consensus::{Consensus, HeaderValidator};
use reth_errors::ConsensusError;
use reth_ethereum_consensus::{validate_block_post_execution, EthBeaconConsensus};
use reth_ethereum_primitives::{Block, EthPrimitives};
use reth_evm::{execute::Executor, ConfigureEvm};
use reth_primitives_traits::{block::error::BlockRecoveryError, Block as _, RecoveredBlock};
use reth_trie_common::{HashedPostState, KeccakKeyHasher};

/// Errors that can occur during stateless validation.
#[derive(Debug, thiserror::Error)]
pub enum StatelessValidationError {
    /// Error when the number of ancestor headers exceeds the limit.
    #[error("ancestor header count ({count}) exceeds limit ({limit})")]
    AncestorHeaderLimitExceeded {
        /// The number of headers provided.
        count: usize,
        /// The limit.
        limit: usize,
    },

    /// Error when the ancestor headers do not form a contiguous chain.
    #[error("invalid ancestor chain")]
    InvalidAncestorChain,

    /// Error when revealing the witness data failed.
    #[error("failed to reveal witness data for pre-state root {pre_state_root}")]
    WitnessRevealFailed {
        /// The pre-state root used for verification.
        pre_state_root: B256,
    },

    /// Error during stateless block execution.
    #[error("stateless block execution failed")]
    StatelessExecutionFailed(String),

    /// Error during consensus validation of the block.
    #[error("consensus validation failed: {0}")]
    ConsensusValidationFailed(#[from] ConsensusError),

    /// Error during stateless state root calculation.
    #[error("stateless state root calculation failed")]
    StatelessStateRootCalculationFailed,

    /// Error calculating the pre-state root from the witness data.
    #[error("stateless pre-state root calculation failed")]
    StatelessPreStateRootCalculationFailed,

    /// Error when required ancestor headers are missing (e.g., parent header for pre-state root).
    #[error("missing required ancestor headers")]
    MissingAncestorHeader,

    /// Error when deserializing ancestor headers
    #[error("could not deserialize ancestor headers")]
    HeaderDeserializationFailed,

    /// Error when the computed state root does not match the one in the block header.
    #[error("mismatched post- state root: {got}\n {expected}")]
    PostStateRootMismatch {
        /// The computed post-state root
        got: B256,
        /// The expected post-state root; in the block header
        expected: B256,
    },

    /// Error when the computed pre-state root does not match the expected one.
    #[error("mismatched pre-state root: {got} \n {expected}")]
    PreStateRootMismatch {
        /// The computed pre-state root
        got: B256,
        /// The expected pre-state root from the previous block
        expected: B256,
    },

    /// Error when recovering signers
    #[error("error recovering the signers in the block")]
    SignerRecovery(#[from] Box<BlockRecoveryError<Block>>),
}

/// Performs stateless validation of a block using the provided witness data.
///
/// This function attempts to fully validate a given `current_block` statelessly, ie without access
/// to a persistent database.
/// It relies entirely on the `witness` data and `ancestor_headers`
/// provided alongside the block.
///
/// The witness data is validated in the following way:
///
/// 1. **Ancestor Header Verification:** Checks if the `ancestor_headers` are present, form a
///    contiguous chain back from `current_block`'s parent, and do not exceed the `BLOCKHASH` opcode
///    limit using `compute_ancestor_hashes`. We must have at least one ancestor header, even if the
///    `BLOCKHASH` opcode is not used because we need the state root of the previous block to verify
///    the pre state reads.
///
/// 2. **Pre-State Verification:** Retrieves the expected `pre_state_root` from the parent header
///    from `ancestor_headers`. Verifies the provided [`ExecutionWitness`] against the
///    `pre_state_root`.
///
/// 3. **Chain Verification:** The code currently does not verify the [`EthChainSpec`] and expects a
///    higher level function to assert that this is correct by, for example, asserting that it is
///    equal to the Ethereum Mainnet `ChainSpec` or asserting against the genesis hash that this
///    `ChainSpec` defines.
///
/// High Level Overview of functionality:
///
/// - Verify all state accesses against a trusted pre-state root
/// - Put all state accesses into an in-memory database
/// - Use the in-memory database to execute the block
/// - Validate the output of block execution (e.g. receipts, logs, requests)
/// - Compute the post-state root using the state-diff from block execution
/// - Check that the post-state root is the state root in the block.
///
/// If all steps succeed the function returns `Some` containing the hash of the validated
/// `current_block`.
pub fn stateless_validation<ChainSpec, E>(
    current_block: Block,
    witness: ExecutionWitness,
    chain_spec: Arc<ChainSpec>,
    evm_config: E,
) -> Result<B256, StatelessValidationError>
where
    ChainSpec: Send + Sync + EthChainSpec + EthereumHardforks + Debug,
    E: ConfigureEvm<Primitives = EthPrimitives> + Clone + 'static,
{
    let current_block = track_cycles!(
        "recover-signers",
        current_block
            .try_into_recovered()
            .map_err(|err| StatelessValidationError::SignerRecovery(Box::new(err)))?
    );

    let mut ancestor_headers: Vec<Header> = track_cycles!(
        "decode-headers",
        witness
            .headers
            .iter()
            .map(|serialized_header| {
                let bytes = serialized_header.as_ref();
                Header::decode(&mut &bytes[..])
                    .map_err(|_| StatelessValidationError::HeaderDeserializationFailed)
            })
            .collect::<Result<_, _>>()?
    );
    // Sort the headers by their block number to ensure that they are in
    // ascending order.
    ancestor_headers.sort_by_key(|header| header.number());

    // Validate block against pre-execution consensus rules
    validate_block_consensus(chain_spec.clone(), &current_block)?;

    // Check that the ancestor headers form a contiguous chain and are not just random headers.
    let ancestor_hashes = compute_ancestor_hashes(&current_block, &ancestor_headers)?;

    // Get the last ancestor header and retrieve its state root.
    //
    // There should be at least one ancestor header, this is because we need the parent header to
    // retrieve the previous state root.
    // The edge case here would be the genesis block, but we do not create proofs for the genesis
    // block.
    let pre_state_root = match ancestor_headers.last() {
        Some(prev_header) => prev_header.state_root,
        None => return Err(StatelessValidationError::MissingAncestorHeader),
    };

    // First verify that the pre-state reads are correct
<<<<<<< HEAD
    let (mut sparse_trie, bytecode) =
        track_cycles!("verify-witness", verify_execution_witness(&witness, pre_state_root)?);
=======
    let (mut trie, bytecode) = StatelessTrie::new(&witness, pre_state_root)?;
>>>>>>> 26f84bfc

    // Create an in-memory database that will use the reads to validate the block
    let db = WitnessDatabase::new(&trie, bytecode, ancestor_hashes);

    // Execute the block
    let executor = evm_config.executor(db);
    let output = track_cycles!(
        "block-execution",
        executor
            .execute(&current_block)
            .map_err(|e| StatelessValidationError::StatelessExecutionFailed(e.to_string()))?
    );

    // Post validation checks
    validate_block_post_execution(&current_block, &chain_spec, &output.receipts, &output.requests)
        .map_err(StatelessValidationError::ConsensusValidationFailed)?;

    // Compute and check the post state root
<<<<<<< HEAD
    track_cycles!("post-state-compute", {
        let hashed_state =
            HashedPostState::from_bundle_state::<KeccakKeyHasher>(&output.state.state);
        let state_root = crate::root::calculate_state_root(&mut sparse_trie, hashed_state)
            .map_err(|_e| StatelessValidationError::StatelessStateRootCalculationFailed)?;
        if state_root != current_block.state_root {
            return Err(StatelessValidationError::PostStateRootMismatch {
                got: state_root,
                expected: current_block.state_root,
            });
        }
    });
=======
    let hashed_state = HashedPostState::from_bundle_state::<KeccakKeyHasher>(&output.state.state);
    let state_root = trie.calculate_state_root(hashed_state)?;
    if state_root != current_block.state_root {
        return Err(StatelessValidationError::PostStateRootMismatch {
            got: state_root,
            expected: current_block.state_root,
        });
    }
>>>>>>> 26f84bfc

    // Return block hash
    Ok(current_block.hash_slow())
}

/// Performs consensus validation checks on a block without execution or state validation.
///
/// This function validates a block against Ethereum consensus rules by:
///
/// 1. **Difficulty Validation:** Validates the header with total difficulty to verify proof-of-work
///    (pre-merge) or to enforce post-merge requirements.
///
/// 2. **Header Validation:** Validates the sealed header against protocol specifications,
///    including:
///    - Gas limit checks
///    - Base fee validation for EIP-1559
///    - Withdrawals root validation for Shanghai fork
///    - Blob-related fields validation for Cancun fork
///
/// 3. **Pre-Execution Validation:** Validates block structure, transaction format, signature
///    validity, and other pre-execution requirements.
///
/// This function acts as a preliminary validation before executing and validating the state
/// transition function.
fn validate_block_consensus<ChainSpec>(
    chain_spec: Arc<ChainSpec>,
    block: &RecoveredBlock<Block>,
) -> Result<(), StatelessValidationError>
where
    ChainSpec: Send + Sync + EthChainSpec + EthereumHardforks + Debug,
{
    let consensus = EthBeaconConsensus::new(chain_spec);

    consensus.validate_header(block.sealed_header())?;

    consensus.validate_block_pre_execution(block)?;

    Ok(())
}

/// Verifies the contiguity, number of ancestor headers and extracts their hashes.
///
/// This function is used to prepare the data required for the `BLOCKHASH`
/// opcode in a stateless execution context.
///
/// It verifies that the provided `ancestor_headers` form a valid, unbroken chain leading back from
///    the parent of the `current_block`.
///
/// Note: This function becomes obsolete if EIP-2935 is implemented.
/// Note: The headers are assumed to be in ascending order.
///
/// If both checks pass, it returns a [`BTreeMap`] mapping the block number of each
/// ancestor header to its corresponding block hash.
fn compute_ancestor_hashes(
    current_block: &RecoveredBlock<Block>,
    ancestor_headers: &[Header],
) -> Result<BTreeMap<u64, B256>, StatelessValidationError> {
    let mut ancestor_hashes = BTreeMap::new();

    let mut child_header = current_block.header();

    // Next verify that headers supplied are contiguous
    for parent_header in ancestor_headers.iter().rev() {
        let parent_hash = child_header.parent_hash();
        ancestor_hashes.insert(parent_header.number, parent_hash);

        if parent_hash != parent_header.hash_slow() {
            return Err(StatelessValidationError::InvalidAncestorChain); // Blocks must be contiguous
        }

        if parent_header.number + 1 != child_header.number {
            return Err(StatelessValidationError::InvalidAncestorChain); // Header number should be
                                                                        // contiguous
        }

        child_header = parent_header
    }

    Ok(ancestor_hashes)
}<|MERGE_RESOLUTION|>--- conflicted
+++ resolved
@@ -1,8 +1,4 @@
-<<<<<<< HEAD
-use crate::{track_cycles, witness_db::WitnessDatabase, ExecutionWitness};
-=======
 use crate::{trie::StatelessTrie, witness_db::WitnessDatabase, ExecutionWitness};
->>>>>>> 26f84bfc
 use alloc::{
     boxed::Box,
     collections::BTreeMap,
@@ -179,12 +175,8 @@
     };
 
     // First verify that the pre-state reads are correct
-<<<<<<< HEAD
-    let (mut sparse_trie, bytecode) =
-        track_cycles!("verify-witness", verify_execution_witness(&witness, pre_state_root)?);
-=======
-    let (mut trie, bytecode) = StatelessTrie::new(&witness, pre_state_root)?;
->>>>>>> 26f84bfc
+    let (mut trie, bytecode) =
+        track_cycles!("verify-witness", StatelessTrie::new(&witness, pre_state_root)?);
 
     // Create an in-memory database that will use the reads to validate the block
     let db = WitnessDatabase::new(&trie, bytecode, ancestor_hashes);
@@ -203,12 +195,10 @@
         .map_err(StatelessValidationError::ConsensusValidationFailed)?;
 
     // Compute and check the post state root
-<<<<<<< HEAD
     track_cycles!("post-state-compute", {
         let hashed_state =
             HashedPostState::from_bundle_state::<KeccakKeyHasher>(&output.state.state);
-        let state_root = crate::root::calculate_state_root(&mut sparse_trie, hashed_state)
-            .map_err(|_e| StatelessValidationError::StatelessStateRootCalculationFailed)?;
+        let state_root = trie.calculate_state_root(hashed_state)?;
         if state_root != current_block.state_root {
             return Err(StatelessValidationError::PostStateRootMismatch {
                 got: state_root,
@@ -216,16 +206,6 @@
             });
         }
     });
-=======
-    let hashed_state = HashedPostState::from_bundle_state::<KeccakKeyHasher>(&output.state.state);
-    let state_root = trie.calculate_state_root(hashed_state)?;
-    if state_root != current_block.state_root {
-        return Err(StatelessValidationError::PostStateRootMismatch {
-            got: state_root,
-            expected: current_block.state_root,
-        });
-    }
->>>>>>> 26f84bfc
 
     // Return block hash
     Ok(current_block.hash_slow())
