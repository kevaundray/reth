use crate::{
<<<<<<< HEAD
    track_cycles,
=======
    recover_block::{recover_block_with_public_keys, UncompressedPublicKey},
>>>>>>> e969262c
    trie::{StatelessSparseTrie, StatelessTrie},
    witness_db::WitnessDatabase,
    ExecutionWitness,
};
use alloc::{
    collections::BTreeMap,
    fmt::Debug,
    string::{String, ToString},
    sync::Arc,
    vec::Vec,
};
use alloy_consensus::{BlockHeader, Header};
use alloy_primitives::{keccak256, B256};
use reth_chainspec::{EthChainSpec, EthereumHardforks};
use reth_consensus::{Consensus, HeaderValidator};
use reth_errors::ConsensusError;
use reth_ethereum_consensus::{validate_block_post_execution, EthBeaconConsensus};
use reth_ethereum_primitives::{Block, EthPrimitives};
use reth_evm::{execute::Executor, ConfigureEvm};
use reth_primitives_traits::{RecoveredBlock, SealedHeader};
use reth_trie_common::{HashedPostState, KeccakKeyHasher};

/// BLOCKHASH ancestor lookup window limit per EVM (number of most recent blocks accessible).
const BLOCKHASH_ANCESTOR_LIMIT: usize = 256;

/// Errors that can occur during stateless validation.
#[derive(Debug, thiserror::Error)]
pub enum StatelessValidationError {
    /// Error when the number of ancestor headers exceeds the limit.
    #[error("ancestor header count ({count}) exceeds limit ({limit})")]
    AncestorHeaderLimitExceeded {
        /// The number of headers provided.
        count: usize,
        /// The limit.
        limit: usize,
    },

    /// Error when the ancestor headers do not form a contiguous chain.
    #[error("invalid ancestor chain")]
    InvalidAncestorChain,

    /// Error when revealing the witness data failed.
    #[error("failed to reveal witness data for pre-state root {pre_state_root}")]
    WitnessRevealFailed {
        /// The pre-state root used for verification.
        pre_state_root: B256,
    },

    /// Error during stateless block execution.
    #[error("stateless block execution failed")]
    StatelessExecutionFailed(String),

    /// Error during consensus validation of the block.
    #[error("consensus validation failed: {0}")]
    ConsensusValidationFailed(#[from] ConsensusError),

    /// Error during stateless state root calculation.
    #[error("stateless state root calculation failed")]
    StatelessStateRootCalculationFailed,

    /// Error calculating the pre-state root from the witness data.
    #[error("stateless pre-state root calculation failed")]
    StatelessPreStateRootCalculationFailed,

    /// Error when required ancestor headers are missing (e.g., parent header for pre-state root).
    #[error("missing required ancestor headers")]
    MissingAncestorHeader,

    /// Error when deserializing ancestor headers
    #[error("could not deserialize ancestor headers")]
    HeaderDeserializationFailed,

    /// Error when the computed state root does not match the one in the block header.
    #[error("mismatched post-state root: {got}\n {expected}")]
    PostStateRootMismatch {
        /// The computed post-state root
        got: B256,
        /// The expected post-state root; in the block header
        expected: B256,
    },

    /// Error when the computed pre-state root does not match the expected one.
    #[error("mismatched pre-state root: {got} \n {expected}")]
    PreStateRootMismatch {
        /// The computed pre-state root
        got: B256,
        /// The expected pre-state root from the previous block
        expected: B256,
    },

    /// Error during signer recovery.
    #[error("signer recovery failed")]
    SignerRecovery,

    /// Error when signature has non-normalized s value in homestead block.
    #[error("signature s value not normalized for homestead block")]
    HomesteadSignatureNotNormalized,

    /// Custom error.
    #[error("{0}")]
    Custom(&'static str),
}

/// Performs stateless validation of a block using the provided witness data.
///
/// This function attempts to fully validate a given `current_block` statelessly, ie without access
/// to a persistent database.
/// It relies entirely on the `witness` data and `ancestor_headers`
/// provided alongside the block.
///
/// The witness data is validated in the following way:
///
/// 1. **Ancestor Header Verification:** Checks if the `ancestor_headers` are present, form a
///    contiguous chain back from `current_block`'s parent, and do not exceed the `BLOCKHASH` opcode
///    limit using `compute_ancestor_hashes`. We must have at least one ancestor header, even if the
///    `BLOCKHASH` opcode is not used because we need the state root of the previous block to verify
///    the pre state reads.
///
/// 2. **Pre-State Verification:** Retrieves the expected `pre_state_root` from the parent header
///    from `ancestor_headers`. Verifies the provided [`ExecutionWitness`] against the
///    `pre_state_root`.
///
/// 3. **Chain Verification:** The code currently does not verify the [`EthChainSpec`] and expects a
///    higher level function to assert that this is correct by, for example, asserting that it is
///    equal to the Ethereum Mainnet `ChainSpec` or asserting against the genesis hash that this
///    `ChainSpec` defines.
///
/// High Level Overview of functionality:
///
/// - Verify all state accesses against a trusted pre-state root
/// - Put all state accesses into an in-memory database
/// - Use the in-memory database to execute the block
/// - Validate the output of block execution (e.g. receipts, logs, requests)
/// - Compute the post-state root using the state-diff from block execution
/// - Check that the post-state root is the state root in the block.
///
/// If all steps succeed the function returns `Some` containing the hash of the validated
/// `current_block`.
pub fn stateless_validation<ChainSpec, E>(
    current_block: Block,
    public_keys: Vec<UncompressedPublicKey>,
    witness: ExecutionWitness,
    chain_spec: Arc<ChainSpec>,
    evm_config: E,
) -> Result<B256, StatelessValidationError>
where
    ChainSpec: Send + Sync + EthChainSpec<Header = Header> + EthereumHardforks + Debug,
    E: ConfigureEvm<Primitives = EthPrimitives> + Clone + 'static,
{
    stateless_validation_with_trie::<StatelessSparseTrie, ChainSpec, E>(
        current_block,
        public_keys,
        witness,
        chain_spec,
        evm_config,
    )
}

/// Performs stateless validation of a block using a custom `StatelessTrie` implementation.
///
/// This is a generic version of `stateless_validation` that allows users to provide their own
/// implementation of the `StatelessTrie` for custom trie backends or optimizations.
///
/// See `stateless_validation` for detailed documentation of the validation process.
pub fn stateless_validation_with_trie<T, ChainSpec, E>(
    current_block: Block,
    public_keys: Vec<UncompressedPublicKey>,
    witness: ExecutionWitness,
    chain_spec: Arc<ChainSpec>,
    evm_config: E,
) -> Result<B256, StatelessValidationError>
where
    T: StatelessTrie,
    ChainSpec: Send + Sync + EthChainSpec<Header = Header> + EthereumHardforks + Debug,
    E: ConfigureEvm<Primitives = EthPrimitives> + Clone + 'static,
{
    let current_block = recover_block_with_public_keys(current_block, public_keys, &*chain_spec)?;

    let mut ancestor_headers: Vec<_> = witness
        .headers
        .iter()
        .map(|bytes| {
            let hash = keccak256(bytes);
            alloy_rlp::decode_exact::<Header>(bytes)
                .map(|h| SealedHeader::new(h, hash))
                .map_err(|_| StatelessValidationError::HeaderDeserializationFailed)
        })
        .collect::<Result<_, _>>()?;
    // Sort the headers by their block number to ensure that they are in
    // ascending order.
    ancestor_headers.sort_by_key(|header| header.number());

    // Enforce BLOCKHASH ancestor headers limit (256 most recent blocks)
    let count = ancestor_headers.len();
    if count > BLOCKHASH_ANCESTOR_LIMIT {
        return Err(StatelessValidationError::AncestorHeaderLimitExceeded {
            count,
            limit: BLOCKHASH_ANCESTOR_LIMIT,
        });
    }

    // Check that the ancestor headers form a contiguous chain and are not just random headers.
    let ancestor_hashes = compute_ancestor_hashes(&current_block, &ancestor_headers)?;

    // There should be at least one ancestor header.
    // The edge case here would be the genesis block, but we do not create proofs for the genesis
    // block.
    let parent = match ancestor_headers.last() {
        Some(prev_header) => prev_header,
        None => return Err(StatelessValidationError::MissingAncestorHeader),
    };

    // Validate block against pre-execution consensus rules
    validate_block_consensus(chain_spec.clone(), &current_block, parent)?;

    // First verify that the pre-state reads are correct
    let (mut trie, bytecode) =
        track_cycles!("verify_witness", T::new(&witness, parent.state_root)?);

    // Create an in-memory database that will use the reads to validate the block
    let db = WitnessDatabase::new(&trie, bytecode, ancestor_hashes);

    // Execute the block
    let executor = evm_config.executor(db);
    let output = track_cycles!(
        "block_execution",
        executor
            .execute(&current_block)
            .map_err(|e| StatelessValidationError::StatelessExecutionFailed(e.to_string()))?
    );

    // Post validation checks
    validate_block_post_execution(&current_block, &chain_spec, &output.receipts, &output.requests)
        .map_err(StatelessValidationError::ConsensusValidationFailed)?;

    // Compute and check the post state root
    track_cycles!("post_state_compute", {
        let hashed_state =
            HashedPostState::from_bundle_state::<KeccakKeyHasher>(&output.state.state);
        let state_root = trie.calculate_state_root(hashed_state)?;
        if state_root != current_block.state_root {
            return Err(StatelessValidationError::PostStateRootMismatch {
                got: state_root,
                expected: current_block.state_root,
            });
        }
    });

    // Return block hash
    Ok(current_block.hash_slow())
}

/// Performs consensus validation checks on a block without execution or state validation.
///
/// This function validates a block against Ethereum consensus rules by:
///
/// 1. **Header Validation:** Validates the sealed header against protocol specifications,
///    including:
///    - Gas limit checks
///    - Base fee validation for EIP-1559
///    - Withdrawals root validation for Shanghai fork
///    - Blob-related fields validation for Cancun fork
///
/// 2. **Pre-Execution Validation:** Validates block structure, transaction format, signature
///    validity, and other pre-execution requirements.
///
/// This function acts as a preliminary validation before executing and validating the state
/// transition function.
fn validate_block_consensus<ChainSpec>(
    chain_spec: Arc<ChainSpec>,
    block: &RecoveredBlock<Block>,
    parent: &SealedHeader<Header>,
) -> Result<(), StatelessValidationError>
where
    ChainSpec: Send + Sync + EthChainSpec<Header = Header> + EthereumHardforks + Debug,
{
    let consensus = EthBeaconConsensus::new(chain_spec);

    consensus.validate_header(block.sealed_header())?;
    consensus.validate_header_against_parent(block.sealed_header(), parent)?;

    consensus.validate_block_pre_execution(block)?;

    Ok(())
}

/// Verifies the contiguity, number of ancestor headers and extracts their hashes.
///
/// This function is used to prepare the data required for the `BLOCKHASH`
/// opcode in a stateless execution context.
///
/// It verifies that the provided `ancestor_headers` form a valid, unbroken chain leading back from
///    the parent of the `current_block`.
///
/// Note: This function becomes obsolete if EIP-2935 is implemented.
/// Note: The headers are assumed to be in ascending order.
///
/// If both checks pass, it returns a [`BTreeMap`] mapping the block number of each
/// ancestor header to its corresponding block hash.
fn compute_ancestor_hashes(
    current_block: &RecoveredBlock<Block>,
    ancestor_headers: &[SealedHeader],
) -> Result<BTreeMap<u64, B256>, StatelessValidationError> {
    let mut ancestor_hashes = BTreeMap::new();

    let mut child_header = current_block.sealed_header();

    // Next verify that headers supplied are contiguous
    for parent_header in ancestor_headers.iter().rev() {
        let parent_hash = child_header.parent_hash();
        ancestor_hashes.insert(parent_header.number, parent_hash);

        if parent_hash != parent_header.hash() {
            return Err(StatelessValidationError::InvalidAncestorChain); // Blocks must be contiguous
        }

        if parent_header.number + 1 != child_header.number {
            return Err(StatelessValidationError::InvalidAncestorChain); // Header number should be
                                                                        // contiguous
        }

        child_header = parent_header
    }

    Ok(ancestor_hashes)
}<|MERGE_RESOLUTION|>--- conflicted
+++ resolved
@@ -1,9 +1,6 @@
 use crate::{
-<<<<<<< HEAD
+    recover_block::{recover_block_with_public_keys, UncompressedPublicKey},
     track_cycles,
-=======
-    recover_block::{recover_block_with_public_keys, UncompressedPublicKey},
->>>>>>> e969262c
     trie::{StatelessSparseTrie, StatelessTrie},
     witness_db::WitnessDatabase,
     ExecutionWitness,
