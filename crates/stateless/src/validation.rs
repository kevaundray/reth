--- conflicted
+++ resolved
@@ -162,27 +162,6 @@
     ChainSpec: Send + Sync + EthChainSpec<Header = Header> + EthereumHardforks + Debug,
     E: ConfigureEvm<Primitives = EthPrimitives> + Clone + 'static,
 {
-<<<<<<< HEAD
-    let current_block = track_cycles!(
-        "recover_signers",
-        current_block
-            .try_into_recovered()
-            .map_err(|err| StatelessValidationError::SignerRecovery(Box::new(err)))?
-    );
-
-    let mut ancestor_headers: Vec<Header> = track_cycles!(
-        "decode_headers",
-        witness
-            .headers
-            .iter()
-            .map(|serialized_header| {
-                let bytes = serialized_header.as_ref();
-                Header::decode(&mut &bytes[..])
-                    .map_err(|_| StatelessValidationError::HeaderDeserializationFailed)
-            })
-            .collect::<Result<_, _>>()?
-    );
-=======
     let mut ancestor_headers: Vec<_> = witness
         .headers
         .iter()
@@ -193,7 +172,6 @@
                 .map_err(|_| StatelessValidationError::HeaderDeserializationFailed)
         })
         .collect::<Result<_, _>>()?;
->>>>>>> d6a92287
     // Sort the headers by their block number to ensure that they are in
     // ascending order.
     ancestor_headers.sort_by_key(|header| header.number());
@@ -213,13 +191,8 @@
     validate_block_consensus(chain_spec.clone(), &current_block, parent)?;
 
     // First verify that the pre-state reads are correct
-<<<<<<< HEAD
     let (mut trie, bytecode) =
-        track_cycles!("verify_witness", T::new(&witness, pre_state_root)?);
-
-=======
-    let (mut trie, bytecode) = T::new(&witness, parent.state_root)?;
->>>>>>> d6a92287
+        track_cycles!("verify_witness", T::new(&witness, parent.state_root)?);
 
     // Create an in-memory database that will use the reads to validate the block
     let db = WitnessDatabase::new(&trie, bytecode, ancestor_hashes);
