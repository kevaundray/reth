--- conflicted
+++ resolved
@@ -19,13 +19,7 @@
 use reth_ethereum_consensus::{validate_block_post_execution, EthBeaconConsensus};
 use reth_ethereum_primitives::{Block, EthPrimitives};
 use reth_evm::{execute::Executor, ConfigureEvm};
-<<<<<<< HEAD
-use reth_primitives_traits::{
-    block::error::BlockRecoveryError, Block as _, RecoveredBlock, SealedHeader,
-};
-=======
 use reth_primitives_traits::{RecoveredBlock, SealedHeader};
->>>>>>> d6a92287
 use reth_trie_common::{HashedPostState, KeccakKeyHasher};
 
 /// Errors that can occur during stateless validation.
@@ -168,27 +162,6 @@
     ChainSpec: Send + Sync + EthChainSpec<Header = Header> + EthereumHardforks + Debug,
     E: ConfigureEvm<Primitives = EthPrimitives> + Clone + 'static,
 {
-<<<<<<< HEAD
-    let current_block = track_cycles!(
-        "recover_signers",
-        current_block
-            .try_into_recovered()
-            .map_err(|err| StatelessValidationError::SignerRecovery(Box::new(err)))?
-    );
-
-    let mut ancestor_headers: Vec<Header> = track_cycles!(
-        "decode_headers",
-        witness
-            .headers
-            .iter()
-            .map(|serialized_header| {
-                let bytes = serialized_header.as_ref();
-                Header::decode(&mut &bytes[..])
-                    .map_err(|_| StatelessValidationError::HeaderDeserializationFailed)
-            })
-            .collect::<Result<_, _>>()?
-    );
-=======
     let mut ancestor_headers: Vec<_> = witness
         .headers
         .iter()
@@ -199,21 +172,10 @@
                 .map_err(|_| StatelessValidationError::HeaderDeserializationFailed)
         })
         .collect::<Result<_, _>>()?;
->>>>>>> d6a92287
     // Sort the headers by their block number to ensure that they are in
     // ascending order.
     ancestor_headers.sort_by_key(|header| header.number());
 
-<<<<<<< HEAD
-    // Validate block against pre-execution consensus rules
-    let parent = match ancestor_headers.last() {
-        Some(prev_header) => SealedHeader::new_unhashed(prev_header.clone()),
-        None => return Err(StatelessValidationError::MissingAncestorHeader),
-    };
-    validate_block_consensus(chain_spec.clone(), &current_block, &parent)?;
-
-=======
->>>>>>> d6a92287
     // Check that the ancestor headers form a contiguous chain and are not just random headers.
     let ancestor_hashes = compute_ancestor_hashes(&current_block, &ancestor_headers)?;
 
@@ -229,11 +191,8 @@
     validate_block_consensus(chain_spec.clone(), &current_block, parent)?;
 
     // First verify that the pre-state reads are correct
-<<<<<<< HEAD
-    let (mut trie, bytecode) = track_cycles!("verify_witness", T::new(&witness, pre_state_root)?);
-=======
-    let (mut trie, bytecode) = T::new(&witness, parent.state_root)?;
->>>>>>> d6a92287
+    let (mut trie, bytecode) =
+        track_cycles!("verify_witness", T::new(&witness, parent.state_root)?);
 
     // Create an in-memory database that will use the reads to validate the block
     let db = WitnessDatabase::new(&trie, bytecode, ancestor_hashes);
