pub use alloy_eips::eip1559::BaseFeeParams;
use alloy_evm::eth::spec::EthExecutorSpec;

use crate::{
    constants::{MAINNET_DEPOSIT_CONTRACT, MAINNET_PRUNE_DELETE_LIMIT},
    holesky, hoodi, mainnet, sepolia, EthChainSpec,
};
use alloc::{boxed::Box, sync::Arc, vec::Vec};
use alloy_chains::{Chain, NamedChain};
use alloy_consensus::{
    constants::{
        EMPTY_WITHDRAWALS, HOLESKY_GENESIS_HASH, HOODI_GENESIS_HASH, MAINNET_GENESIS_HASH,
        SEPOLIA_GENESIS_HASH,
    },
    Header,
};
use alloy_eips::{
<<<<<<< HEAD
    eip1559::INITIAL_BASE_FEE, eip6110::MAINNET_DEPOSIT_CONTRACT_ADDRESS,
    eip7685::EMPTY_REQUESTS_HASH, eip7892::BlobScheduleBlobParams,
=======
    eip1559::INITIAL_BASE_FEE, eip7685::EMPTY_REQUESTS_HASH, eip7840::BlobParams,
    eip7892::BlobScheduleBlobParams,
>>>>>>> db524d15
};
use alloy_genesis::{ChainConfig, Genesis};
use alloy_primitives::{address, b256, Address, BlockNumber, B256, U256};
use alloy_trie::root::state_root_ref_unhashed;
use core::fmt::Debug;
use derive_more::From;
use reth_ethereum_forks::{
    ChainHardforks, DisplayHardforks, EthereumHardfork, EthereumHardforks, ForkCondition,
    ForkFilter, ForkFilterKey, ForkHash, ForkId, Hardfork, Hardforks, Head, DEV_HARDFORKS,
};
use reth_network_peers::{
    holesky_nodes, hoodi_nodes, mainnet_nodes, op_nodes, op_testnet_nodes, sepolia_nodes,
    NodeRecord,
};
use reth_primitives_traits::{sync::LazyLock, SealedHeader};

/// Helper method building a [`Header`] given [`Genesis`] and [`ChainHardforks`].
pub fn make_genesis_header(genesis: &Genesis, hardforks: &ChainHardforks) -> Header {
    // If London is activated at genesis, we set the initial base fee as per EIP-1559.
    let base_fee_per_gas = hardforks
        .fork(EthereumHardfork::London)
        .active_at_block(0)
        .then(|| genesis.base_fee_per_gas.map(|fee| fee as u64).unwrap_or(INITIAL_BASE_FEE));

    // If shanghai is activated, initialize the header with an empty withdrawals hash, and
    // empty withdrawals list.
    let withdrawals_root = hardforks
        .fork(EthereumHardfork::Shanghai)
        .active_at_timestamp(genesis.timestamp)
        .then_some(EMPTY_WITHDRAWALS);

    // If Cancun is activated at genesis, we set:
    // * parent beacon block root to 0x0
    // * blob gas used to provided genesis or 0x0
    // * excess blob gas to provided genesis or 0x0
    let (parent_beacon_block_root, blob_gas_used, excess_blob_gas) =
        if hardforks.fork(EthereumHardfork::Cancun).active_at_timestamp(genesis.timestamp) {
            let blob_gas_used = genesis.blob_gas_used.unwrap_or(0);
            let excess_blob_gas = genesis.excess_blob_gas.unwrap_or(0);
            (Some(B256::ZERO), Some(blob_gas_used), Some(excess_blob_gas))
        } else {
            (None, None, None)
        };

    // If Prague is activated at genesis we set requests root to an empty trie root.
    let requests_hash = hardforks
        .fork(EthereumHardfork::Prague)
        .active_at_timestamp(genesis.timestamp)
        .then_some(EMPTY_REQUESTS_HASH);

    Header {
        gas_limit: genesis.gas_limit,
        difficulty: genesis.difficulty,
        nonce: genesis.nonce.into(),
        extra_data: genesis.extra_data.clone(),
        state_root: state_root_ref_unhashed(&genesis.alloc),
        timestamp: genesis.timestamp,
        mix_hash: genesis.mix_hash,
        beneficiary: genesis.coinbase,
        base_fee_per_gas,
        withdrawals_root,
        parent_beacon_block_root,
        blob_gas_used,
        excess_blob_gas,
        requests_hash,
        ..Default::default()
    }
}

/// The Ethereum mainnet spec
pub static MAINNET: LazyLock<Arc<ChainSpec>> = LazyLock::new(|| {
    let mut genesis: Genesis = serde_json::from_str(include_str!("../res/genesis/mainnet.json"))
        .expect("Can't deserialize Mainnet genesis json");
    let hardforks = EthereumHardfork::mainnet().into();
    fill_chainconfig(
        &mut genesis.config,
        &hardforks,
        Some(Chain::mainnet()),
        Some(MAINNET_DEPOSIT_CONTRACT_ADDRESS),
    );
    let mut spec = ChainSpec {
        chain: Chain::mainnet(),
        genesis_header: SealedHeader::new(
            make_genesis_header(&genesis, &hardforks),
            MAINNET_GENESIS_HASH,
        ),
        genesis,
        // <https://etherscan.io/block/15537394>
        paris_block_and_final_difficulty: Some((
            15537394,
            U256::from(58_750_003_716_598_352_816_469u128),
        )),
        hardforks,
        // https://etherscan.io/tx/0xe75fb554e433e03763a1560646ee22dcb74e5274b34c5ad644e7c0f619a7e1d0
        deposit_contract: Some(MAINNET_DEPOSIT_CONTRACT),
        base_fee_params: BaseFeeParamsKind::Constant(BaseFeeParams::ethereum()),
        prune_delete_limit: MAINNET_PRUNE_DELETE_LIMIT,
        blob_params: BlobScheduleBlobParams::default().with_scheduled([
            (mainnet::MAINNET_BPO1_TIMESTAMP, BlobParams::bpo1()),
            (mainnet::MAINNET_BPO2_TIMESTAMP, BlobParams::bpo2()),
        ]),
    };
    spec.genesis.config.dao_fork_support = true;
    spec.into()
});

/// The Sepolia spec
pub static SEPOLIA: LazyLock<Arc<ChainSpec>> = LazyLock::new(|| {
    let genesis = serde_json::from_str(include_str!("../res/genesis/sepolia.json"))
        .expect("Can't deserialize Sepolia genesis json");
    let hardforks = EthereumHardfork::sepolia().into();
    let mut spec = ChainSpec {
        chain: Chain::sepolia(),
        genesis_header: SealedHeader::new(
            make_genesis_header(&genesis, &hardforks),
            SEPOLIA_GENESIS_HASH,
        ),
        genesis,
        // <https://sepolia.etherscan.io/block/1450409>
        paris_block_and_final_difficulty: Some((1450409, U256::from(17_000_018_015_853_232u128))),
        hardforks,
        // https://sepolia.etherscan.io/tx/0x025ecbf81a2f1220da6285d1701dc89fb5a956b62562ee922e1a9efd73eb4b14
        deposit_contract: Some(DepositContract::new(
            address!("0x7f02c3e3c98b133055b8b348b2ac625669ed295d"),
            1273020,
            b256!("0x649bbc62d0e31342afea4e5cd82d4049e7e1ee912fc0889aa790803be39038c5"),
        )),
        base_fee_params: BaseFeeParamsKind::Constant(BaseFeeParams::ethereum()),
        prune_delete_limit: 10000,
        blob_params: BlobScheduleBlobParams::default().with_scheduled([
            (sepolia::SEPOLIA_BPO1_TIMESTAMP, BlobParams::bpo1()),
            (sepolia::SEPOLIA_BPO2_TIMESTAMP, BlobParams::bpo2()),
        ]),
    };
    spec.genesis.config.dao_fork_support = true;
    spec.into()
});

/// The Holesky spec
pub static HOLESKY: LazyLock<Arc<ChainSpec>> = LazyLock::new(|| {
    let genesis = serde_json::from_str(include_str!("../res/genesis/holesky.json"))
        .expect("Can't deserialize Holesky genesis json");
    let hardforks = EthereumHardfork::holesky().into();
    let mut spec = ChainSpec {
        chain: Chain::holesky(),
        genesis_header: SealedHeader::new(
            make_genesis_header(&genesis, &hardforks),
            HOLESKY_GENESIS_HASH,
        ),
        genesis,
        paris_block_and_final_difficulty: Some((0, U256::from(1))),
        hardforks,
        deposit_contract: Some(DepositContract::new(
            address!("0x4242424242424242424242424242424242424242"),
            0,
            b256!("0x649bbc62d0e31342afea4e5cd82d4049e7e1ee912fc0889aa790803be39038c5"),
        )),
        base_fee_params: BaseFeeParamsKind::Constant(BaseFeeParams::ethereum()),
        prune_delete_limit: 10000,
        blob_params: BlobScheduleBlobParams::default().with_scheduled([
            (holesky::HOLESKY_BPO1_TIMESTAMP, BlobParams::bpo1()),
            (holesky::HOLESKY_BPO2_TIMESTAMP, BlobParams::bpo2()),
        ]),
    };
    spec.genesis.config.dao_fork_support = true;
    spec.into()
});

/// The Hoodi spec
///
/// Genesis files from: <https://github.com/eth-clients/hoodi>
pub static HOODI: LazyLock<Arc<ChainSpec>> = LazyLock::new(|| {
    let genesis = serde_json::from_str(include_str!("../res/genesis/hoodi.json"))
        .expect("Can't deserialize Hoodi genesis json");
    let hardforks = EthereumHardfork::hoodi().into();
    let mut spec = ChainSpec {
        chain: Chain::hoodi(),
        genesis_header: SealedHeader::new(
            make_genesis_header(&genesis, &hardforks),
            HOODI_GENESIS_HASH,
        ),
        genesis,
        paris_block_and_final_difficulty: Some((0, U256::from(0))),
        hardforks,
        deposit_contract: Some(DepositContract::new(
            address!("0x00000000219ab540356cBB839Cbe05303d7705Fa"),
            0,
            b256!("0x649bbc62d0e31342afea4e5cd82d4049e7e1ee912fc0889aa790803be39038c5"),
        )),
        base_fee_params: BaseFeeParamsKind::Constant(BaseFeeParams::ethereum()),
        prune_delete_limit: 10000,
        blob_params: BlobScheduleBlobParams::default().with_scheduled([
            (hoodi::HOODI_BPO1_TIMESTAMP, BlobParams::bpo1()),
            (hoodi::HOODI_BPO2_TIMESTAMP, BlobParams::bpo2()),
        ]),
    };
    spec.genesis.config.dao_fork_support = true;
    spec.into()
});

/// Dev testnet specification
///
/// Includes 20 prefunded accounts with `10_000` ETH each derived from mnemonic "test test test test
/// test test test test test test test junk".
pub static DEV: LazyLock<Arc<ChainSpec>> = LazyLock::new(|| {
    let genesis = serde_json::from_str(include_str!("../res/genesis/dev.json"))
        .expect("Can't deserialize Dev testnet genesis json");
    let hardforks = DEV_HARDFORKS.clone();
    ChainSpec {
        chain: Chain::dev(),
        genesis_header: SealedHeader::seal_slow(make_genesis_header(&genesis, &hardforks)),
        genesis,
        paris_block_and_final_difficulty: Some((0, U256::from(0))),
        hardforks,
        base_fee_params: BaseFeeParamsKind::Constant(BaseFeeParams::ethereum()),
        deposit_contract: None, // TODO: do we even have?
        ..Default::default()
    }
    .into()
});

/// A wrapper around [`BaseFeeParams`] that allows for specifying constant or dynamic EIP-1559
/// parameters based on the active [Hardfork].
#[derive(Clone, Debug, PartialEq, Eq)]
pub enum BaseFeeParamsKind {
    /// Constant [`BaseFeeParams`]; used for chains that don't have dynamic EIP-1559 parameters
    Constant(BaseFeeParams),
    /// Variable [`BaseFeeParams`]; used for chains that have dynamic EIP-1559 parameters like
    /// Optimism
    Variable(ForkBaseFeeParams),
}

impl Default for BaseFeeParamsKind {
    fn default() -> Self {
        BaseFeeParams::ethereum().into()
    }
}

impl From<BaseFeeParams> for BaseFeeParamsKind {
    fn from(params: BaseFeeParams) -> Self {
        Self::Constant(params)
    }
}

impl From<ForkBaseFeeParams> for BaseFeeParamsKind {
    fn from(params: ForkBaseFeeParams) -> Self {
        Self::Variable(params)
    }
}

/// A type alias to a vector of tuples of [Hardfork] and [`BaseFeeParams`], sorted by [Hardfork]
/// activation order. This is used to specify dynamic EIP-1559 parameters for chains like Optimism.
#[derive(Clone, Debug, PartialEq, Eq, From)]
pub struct ForkBaseFeeParams(Vec<(Box<dyn Hardfork>, BaseFeeParams)>);

impl core::ops::Deref for ChainSpec {
    type Target = ChainHardforks;

    fn deref(&self) -> &Self::Target {
        &self.hardforks
    }
}

/// An Ethereum chain specification.
///
/// A chain specification describes:
///
/// - Meta-information about the chain (the chain ID)
/// - The genesis block of the chain ([`Genesis`])
/// - What hardforks are activated, and under which conditions
#[derive(Debug, Clone, PartialEq, Eq)]
pub struct ChainSpec {
    /// The chain ID
    pub chain: Chain,

    /// The genesis block.
    pub genesis: Genesis,

    /// The header corresponding to the genesis block.
    pub genesis_header: SealedHeader,

    /// The block at which [`EthereumHardfork::Paris`] was activated and the final difficulty at
    /// this block.
    pub paris_block_and_final_difficulty: Option<(u64, U256)>,

    /// The active hard forks and their activation conditions
    pub hardforks: ChainHardforks,

    /// The deposit contract deployed for `PoS`
    pub deposit_contract: Option<DepositContract>,

    /// The parameters that configure how a block's base fee is computed
    pub base_fee_params: BaseFeeParamsKind,

    /// The delete limit for pruner, per run.
    pub prune_delete_limit: usize,

    /// The settings passed for blob configurations for specific hardforks.
    pub blob_params: BlobScheduleBlobParams,
}

impl Default for ChainSpec {
    fn default() -> Self {
        Self {
            chain: Default::default(),
            genesis: Default::default(),
            genesis_header: Default::default(),
            paris_block_and_final_difficulty: Default::default(),
            hardforks: Default::default(),
            deposit_contract: Default::default(),
            base_fee_params: BaseFeeParamsKind::Constant(BaseFeeParams::ethereum()),
            prune_delete_limit: MAINNET_PRUNE_DELETE_LIMIT,
            blob_params: Default::default(),
        }
    }
}

impl ChainSpec {
    /// Converts the given [`Genesis`] into a [`ChainSpec`].
    pub fn from_genesis(genesis: Genesis) -> Self {
        genesis.into()
    }

    /// Get information about the chain itself
    pub const fn chain(&self) -> Chain {
        self.chain
    }

    /// Returns `true` if this chain contains Ethereum configuration.
    #[inline]
    pub const fn is_ethereum(&self) -> bool {
        self.chain.is_ethereum()
    }

    /// Returns `true` if this chain is Optimism mainnet.
    #[inline]
    pub fn is_optimism_mainnet(&self) -> bool {
        self.chain == Chain::optimism_mainnet()
    }

    /// Returns the known paris block, if it exists.
    #[inline]
    pub fn paris_block(&self) -> Option<u64> {
        self.paris_block_and_final_difficulty.map(|(block, _)| block)
    }

    /// Get the genesis block specification.
    ///
    /// To get the header for the genesis block, use [`Self::genesis_header`] instead.
    pub const fn genesis(&self) -> &Genesis {
        &self.genesis
    }

    /// Get the header for the genesis block.
    pub fn genesis_header(&self) -> &Header {
        &self.genesis_header
    }

    /// Get the sealed header for the genesis block.
    pub fn sealed_genesis_header(&self) -> SealedHeader {
        SealedHeader::new(self.genesis_header().clone(), self.genesis_hash())
    }

    /// Get the initial base fee of the genesis block.
    pub fn initial_base_fee(&self) -> Option<u64> {
        // If the base fee is set in the genesis block, we use that instead of the default.
        let genesis_base_fee =
            self.genesis.base_fee_per_gas.map(|fee| fee as u64).unwrap_or(INITIAL_BASE_FEE);

        // If London is activated at genesis, we set the initial base fee as per EIP-1559.
        self.hardforks.fork(EthereumHardfork::London).active_at_block(0).then_some(genesis_base_fee)
    }

    /// Get the [`BaseFeeParams`] for the chain at the given timestamp.
    pub fn base_fee_params_at_timestamp(&self, timestamp: u64) -> BaseFeeParams {
        match self.base_fee_params {
            BaseFeeParamsKind::Constant(bf_params) => bf_params,
            BaseFeeParamsKind::Variable(ForkBaseFeeParams(ref bf_params)) => {
                // Walk through the base fee params configuration in reverse order, and return the
                // first one that corresponds to a hardfork that is active at the
                // given timestamp.
                for (fork, params) in bf_params.iter().rev() {
                    if self.hardforks.is_fork_active_at_timestamp(fork.clone(), timestamp) {
                        return *params;
                    }
                }

                bf_params.first().map(|(_, params)| *params).unwrap_or(BaseFeeParams::ethereum())
            }
        }
    }

    /// Get the hash of the genesis block.
    pub fn genesis_hash(&self) -> B256 {
        self.genesis_header.hash()
    }

    /// Get the timestamp of the genesis block.
    pub const fn genesis_timestamp(&self) -> u64 {
        self.genesis.timestamp
    }

    /// Returns the final total difficulty if the Paris hardfork is known.
    pub fn get_final_paris_total_difficulty(&self) -> Option<U256> {
        self.paris_block_and_final_difficulty.map(|(_, final_difficulty)| final_difficulty)
    }

    /// Get the fork filter for the given hardfork
    pub fn hardfork_fork_filter<H: Hardfork + Clone>(&self, fork: H) -> Option<ForkFilter> {
        match self.hardforks.fork(fork.clone()) {
            ForkCondition::Never => None,
            _ => Some(self.fork_filter(self.satisfy(self.hardforks.fork(fork)))),
        }
    }

    /// Returns the hardfork display helper.
    pub fn display_hardforks(&self) -> DisplayHardforks {
        DisplayHardforks::new(self.hardforks.forks_iter())
    }

    /// Get the fork id for the given hardfork.
    #[inline]
    pub fn hardfork_fork_id<H: Hardfork + Clone>(&self, fork: H) -> Option<ForkId> {
        let condition = self.hardforks.fork(fork);
        match condition {
            ForkCondition::Never => None,
            _ => Some(self.fork_id(&self.satisfy(condition))),
        }
    }

    /// Convenience method to get the fork id for [`EthereumHardfork::Shanghai`] from a given
    /// chainspec.
    #[inline]
    pub fn shanghai_fork_id(&self) -> Option<ForkId> {
        self.hardfork_fork_id(EthereumHardfork::Shanghai)
    }

    /// Convenience method to get the fork id for [`EthereumHardfork::Cancun`] from a given
    /// chainspec.
    #[inline]
    pub fn cancun_fork_id(&self) -> Option<ForkId> {
        self.hardfork_fork_id(EthereumHardfork::Cancun)
    }

    /// Convenience method to get the latest fork id from the chainspec. Panics if chainspec has no
    /// hardforks.
    #[inline]
    pub fn latest_fork_id(&self) -> ForkId {
        self.hardfork_fork_id(self.hardforks.last().unwrap().0).unwrap()
    }

    /// Creates a [`ForkFilter`] for the block described by [Head].
    pub fn fork_filter(&self, head: Head) -> ForkFilter {
        let forks = self.hardforks.forks_iter().filter_map(|(_, condition)| {
            // We filter out TTD-based forks w/o a pre-known block since those do not show up in
            // the fork filter.
            Some(match condition {
                ForkCondition::Block(block) |
                ForkCondition::TTD { fork_block: Some(block), .. } => ForkFilterKey::Block(block),
                ForkCondition::Timestamp(time) => ForkFilterKey::Time(time),
                _ => return None,
            })
        });

        ForkFilter::new(head, self.genesis_hash(), self.genesis_timestamp(), forks)
    }

    /// Compute the [`ForkId`] for the given [`Head`] following eip-6122 spec.
    ///
    /// Note: In case there are multiple hardforks activated at the same block or timestamp, only
    /// the first gets applied.
    pub fn fork_id(&self, head: &Head) -> ForkId {
        let mut forkhash = ForkHash::from(self.genesis_hash());

        // this tracks the last applied block or timestamp fork. This is necessary for optimism,
        // because for the optimism hardforks both the optimism and the corresponding ethereum
        // hardfork can be configured in `ChainHardforks` if it enables ethereum equivalent
        // functionality (e.g. additional header,body fields) This is set to 0 so that all
        // block based hardforks are skipped in the following loop
        let mut current_applied = 0;

        // handle all block forks before handling timestamp based forks. see: https://eips.ethereum.org/EIPS/eip-6122
        for (_, cond) in self.hardforks.forks_iter() {
            // handle block based forks and the sepolia merge netsplit block edge case (TTD
            // ForkCondition with Some(block))
            if let ForkCondition::Block(block) |
            ForkCondition::TTD { fork_block: Some(block), .. } = cond
            {
                if head.number >= block {
                    // skip duplicated hardforks: hardforks enabled at genesis block
                    if block != current_applied {
                        forkhash += block;
                        current_applied = block;
                    }
                } else {
                    // we can return here because this block fork is not active, so we set the
                    // `next` value
                    return ForkId { hash: forkhash, next: block };
                }
            }
        }

        // timestamp are ALWAYS applied after the merge.
        //
        // this filter ensures that no block-based forks are returned
        for timestamp in self.hardforks.forks_iter().filter_map(|(_, cond)| {
            // ensure we only get timestamp forks activated __after__ the genesis block
            cond.as_timestamp().filter(|time| time > &self.genesis.timestamp)
        }) {
            if head.timestamp >= timestamp {
                // skip duplicated hardfork activated at the same timestamp
                if timestamp != current_applied {
                    forkhash += timestamp;
                    current_applied = timestamp;
                }
            } else {
                // can safely return here because we have already handled all block forks and
                // have handled all active timestamp forks, and set the next value to the
                // timestamp that is known but not active yet
                return ForkId { hash: forkhash, next: timestamp };
            }
        }

        ForkId { hash: forkhash, next: 0 }
    }

    /// An internal helper function that returns a head block that satisfies a given Fork condition.
    pub(crate) fn satisfy(&self, cond: ForkCondition) -> Head {
        match cond {
            ForkCondition::Block(number) => Head { number, ..Default::default() },
            ForkCondition::Timestamp(timestamp) => {
                // to satisfy every timestamp ForkCondition, we find the last ForkCondition::Block
                // if one exists, and include its block_num in the returned Head
                Head {
                    timestamp,
                    number: self.last_block_fork_before_merge_or_timestamp().unwrap_or_default(),
                    ..Default::default()
                }
            }
            ForkCondition::TTD { total_difficulty, fork_block, .. } => Head {
                total_difficulty,
                number: fork_block.unwrap_or_default(),
                ..Default::default()
            },
            ForkCondition::Never => unreachable!(),
        }
    }

    /// This internal helper function retrieves the block number of the last block-based fork
    /// that occurs before:
    /// - Any existing Total Terminal Difficulty (TTD) or
    /// - Timestamp-based forks in the current [`ChainSpec`].
    ///
    /// The function operates by examining the configured hard forks in the chain. It iterates
    /// through the fork conditions and identifies the most recent block-based fork that
    /// precedes any TTD or timestamp-based conditions.
    ///
    /// If there are no block-based forks found before these conditions, or if the [`ChainSpec`]
    /// is not configured with a TTD or timestamp fork, this function will return `None`.
    pub(crate) fn last_block_fork_before_merge_or_timestamp(&self) -> Option<u64> {
        let mut hardforks_iter = self.hardforks.forks_iter().peekable();
        while let Some((_, curr_cond)) = hardforks_iter.next() {
            if let Some((_, next_cond)) = hardforks_iter.peek() {
                // Match against the `next_cond` to see if it represents:
                // - A TTD (merge)
                // - A timestamp-based fork
                match next_cond {
                    // If the next fork is TTD and specifies a specific block, return that block
                    // number
                    ForkCondition::TTD { fork_block: Some(block), .. } => return Some(*block),

                    // If the next fork is TTD without a specific block or is timestamp-based,
                    // return the block number of the current condition if it is block-based.
                    ForkCondition::TTD { .. } | ForkCondition::Timestamp(_) => {
                        // Check if `curr_cond` is a block-based fork and return its block number if
                        // true.
                        if let ForkCondition::Block(block_num) = curr_cond {
                            return Some(block_num);
                        }
                    }
                    ForkCondition::Block(_) | ForkCondition::Never => {}
                }
            }
        }
        None
    }

    /// Build a chainspec using [`ChainSpecBuilder`]
    pub fn builder() -> ChainSpecBuilder {
        ChainSpecBuilder::default()
    }

    /// Returns the known bootnode records for the given chain.
    pub fn bootnodes(&self) -> Option<Vec<NodeRecord>> {
        use NamedChain as C;

        match self.chain.try_into().ok()? {
            C::Mainnet => Some(mainnet_nodes()),
            C::Sepolia => Some(sepolia_nodes()),
            C::Holesky => Some(holesky_nodes()),
            C::Hoodi => Some(hoodi_nodes()),
            // opstack uses the same bootnodes for all chains: <https://github.com/paradigmxyz/reth/issues/14603>
            C::Base | C::Optimism | C::Unichain | C::World => Some(op_nodes()),
            C::OptimismSepolia | C::BaseSepolia | C::UnichainSepolia | C::WorldSepolia => {
                Some(op_testnet_nodes())
            }

            // fallback for optimism chains
            chain if chain.is_optimism() && chain.is_testnet() => Some(op_testnet_nodes()),
            chain if chain.is_optimism() => Some(op_nodes()),
            _ => None,
        }
    }
}

impl From<Genesis> for ChainSpec {
    fn from(genesis: Genesis) -> Self {
        // Block-based hardforks
        let hardfork_opts = [
            (EthereumHardfork::Frontier.boxed(), Some(0)),
            (EthereumHardfork::Homestead.boxed(), genesis.config.homestead_block),
            (EthereumHardfork::Dao.boxed(), genesis.config.dao_fork_block),
            (EthereumHardfork::Tangerine.boxed(), genesis.config.eip150_block),
            (EthereumHardfork::SpuriousDragon.boxed(), genesis.config.eip155_block),
            (EthereumHardfork::Byzantium.boxed(), genesis.config.byzantium_block),
            (EthereumHardfork::Constantinople.boxed(), genesis.config.constantinople_block),
            (EthereumHardfork::Petersburg.boxed(), genesis.config.petersburg_block),
            (EthereumHardfork::Istanbul.boxed(), genesis.config.istanbul_block),
            (EthereumHardfork::MuirGlacier.boxed(), genesis.config.muir_glacier_block),
            (EthereumHardfork::Berlin.boxed(), genesis.config.berlin_block),
            (EthereumHardfork::London.boxed(), genesis.config.london_block),
            (EthereumHardfork::ArrowGlacier.boxed(), genesis.config.arrow_glacier_block),
            (EthereumHardfork::GrayGlacier.boxed(), genesis.config.gray_glacier_block),
        ];
        let mut hardforks = hardfork_opts
            .into_iter()
            .filter_map(|(hardfork, opt)| opt.map(|block| (hardfork, ForkCondition::Block(block))))
            .collect::<Vec<_>>();

        // We expect no new networks to be configured with the merge, so we ignore the TTD field
        // and merge netsplit block from external genesis files. All existing networks that have
        // merged should have a static ChainSpec already (namely mainnet and sepolia).
        let paris_block_and_final_difficulty =
            if let Some(ttd) = genesis.config.terminal_total_difficulty {
                hardforks.push((
                    EthereumHardfork::Paris.boxed(),
                    ForkCondition::TTD {
                        // NOTE: this will not work properly if the merge is not activated at
                        // genesis, and there is no merge netsplit block
                        activation_block_number: genesis
                            .config
                            .merge_netsplit_block
                            .unwrap_or_default(),
                        total_difficulty: ttd,
                        fork_block: genesis.config.merge_netsplit_block,
                    },
                ));

                genesis.config.merge_netsplit_block.map(|block| (block, ttd))
            } else {
                None
            };

        // Time-based hardforks
        let time_hardfork_opts = [
            (EthereumHardfork::Shanghai.boxed(), genesis.config.shanghai_time),
            (EthereumHardfork::Cancun.boxed(), genesis.config.cancun_time),
            (EthereumHardfork::Prague.boxed(), genesis.config.prague_time),
            (EthereumHardfork::Osaka.boxed(), genesis.config.osaka_time),
            (EthereumHardfork::Bpo1.boxed(), genesis.config.bpo1_time),
            (EthereumHardfork::Bpo2.boxed(), genesis.config.bpo2_time),
            (EthereumHardfork::Bpo3.boxed(), genesis.config.bpo3_time),
            (EthereumHardfork::Bpo4.boxed(), genesis.config.bpo4_time),
            (EthereumHardfork::Bpo5.boxed(), genesis.config.bpo5_time),
        ];

        let mut time_hardforks = time_hardfork_opts
            .into_iter()
            .filter_map(|(hardfork, opt)| {
                opt.map(|time| (hardfork, ForkCondition::Timestamp(time)))
            })
            .collect::<Vec<_>>();

        hardforks.append(&mut time_hardforks);

        // Ordered Hardforks
        let mainnet_hardforks: ChainHardforks = EthereumHardfork::mainnet().into();
        let mainnet_order = mainnet_hardforks.forks_iter();

        let mut ordered_hardforks = Vec::with_capacity(hardforks.len());
        for (hardfork, _) in mainnet_order {
            if let Some(pos) = hardforks.iter().position(|(e, _)| **e == *hardfork) {
                ordered_hardforks.push(hardforks.remove(pos));
            }
        }

        // append the remaining unknown hardforks to ensure we don't filter any out
        ordered_hardforks.append(&mut hardforks);

        // Extract blob parameters directly from blob_schedule
        let blob_params = genesis.config.blob_schedule_blob_params();

        // NOTE: in full node, we prune all receipts except the deposit contract's. We do not
        // have the deployment block in the genesis file, so we use block zero. We use the same
        // deposit topic as the mainnet contract if we have the deposit contract address in the
        // genesis json.
        let deposit_contract = genesis.config.deposit_contract_address.map(|address| {
            DepositContract { address, block: 0, topic: MAINNET_DEPOSIT_CONTRACT.topic }
        });

        let hardforks = ChainHardforks::new(ordered_hardforks);

        Self {
            chain: genesis.config.chain_id.into(),
            genesis_header: SealedHeader::new_unhashed(make_genesis_header(&genesis, &hardforks)),
            genesis,
            hardforks,
            paris_block_and_final_difficulty,
            deposit_contract,
            blob_params,
            ..Default::default()
        }
    }
}

impl Hardforks for ChainSpec {
    fn fork<H: Hardfork>(&self, fork: H) -> ForkCondition {
        self.hardforks.fork(fork)
    }

    fn forks_iter(&self) -> impl Iterator<Item = (&dyn Hardfork, ForkCondition)> {
        self.hardforks.forks_iter()
    }

    fn fork_id(&self, head: &Head) -> ForkId {
        self.fork_id(head)
    }

    fn latest_fork_id(&self) -> ForkId {
        self.latest_fork_id()
    }

    fn fork_filter(&self, head: Head) -> ForkFilter {
        self.fork_filter(head)
    }
}

impl EthereumHardforks for ChainSpec {
    fn ethereum_fork_activation(&self, fork: EthereumHardfork) -> ForkCondition {
        self.fork(fork)
    }
}

/// A trait for reading the current chainspec.
#[auto_impl::auto_impl(&, Arc)]
pub trait ChainSpecProvider: Debug + Send + Sync {
    /// The chain spec type.
    type ChainSpec: EthChainSpec + 'static;

    /// Get an [`Arc`] to the chainspec.
    fn chain_spec(&self) -> Arc<Self::ChainSpec>;
}

/// A helper to build custom chain specs
#[derive(Debug, Default, Clone)]
pub struct ChainSpecBuilder {
    chain: Option<Chain>,
    genesis: Option<Genesis>,
    hardforks: ChainHardforks,
    fill_genesis_config: bool,
}

impl ChainSpecBuilder {
    /// Construct a new builder from the mainnet chain spec.
    pub fn mainnet() -> Self {
        Self {
            chain: Some(MAINNET.chain),
            genesis: Some(MAINNET.genesis.clone()),
            hardforks: MAINNET.hardforks.clone(),
            fill_genesis_config: true,
        }
    }
}

impl ChainSpecBuilder {
    /// Set the chain ID
    pub const fn chain(mut self, chain: Chain) -> Self {
        self.chain = Some(chain);
        self
    }

    /// Resets any existing hardforks from the builder.
    pub fn reset(mut self) -> Self {
        self.hardforks = ChainHardforks::default();
        self
    }

    /// Set the genesis block.
    pub fn genesis(mut self, genesis: Genesis) -> Self {
        self.genesis = Some(genesis);
        self
    }

    /// Add the given fork with the given activation condition to the spec.
    pub fn with_fork<H: Hardfork>(mut self, fork: H, condition: ForkCondition) -> Self {
        self.hardforks.insert(fork, condition);
        self
    }

    /// Add the given chain hardforks to the spec.
    pub fn with_forks(mut self, forks: ChainHardforks) -> Self {
        self.hardforks = forks;
        self
    }

    /// Remove the given fork from the spec.
    pub fn without_fork<H: Hardfork>(mut self, fork: H) -> Self {
        self.hardforks.remove(fork);
        self
    }

    /// Enable the Paris hardfork at the given TTD.
    ///
    /// Does not set the merge netsplit block.
    pub fn paris_at_ttd(self, ttd: U256, activation_block_number: BlockNumber) -> Self {
        self.with_fork(
            EthereumHardfork::Paris,
            ForkCondition::TTD { activation_block_number, total_difficulty: ttd, fork_block: None },
        )
    }

    /// Enable Frontier at genesis.
    pub fn frontier_activated(mut self) -> Self {
        self.hardforks.insert(EthereumHardfork::Frontier, ForkCondition::Block(0));
        self
    }

    /// Enable Dao at genesis.
    pub fn dao_activated(mut self) -> Self {
        self = self.frontier_activated();
        self.hardforks.insert(EthereumHardfork::Dao, ForkCondition::Block(0));
        self
    }

    /// Enable Homestead at genesis.
    pub fn homestead_activated(mut self) -> Self {
        self = self.dao_activated();
        self.hardforks.insert(EthereumHardfork::Homestead, ForkCondition::Block(0));
        self
    }

    /// Enable Tangerine at genesis.
    pub fn tangerine_whistle_activated(mut self) -> Self {
        self = self.homestead_activated();
        self.hardforks.insert(EthereumHardfork::Tangerine, ForkCondition::Block(0));
        self
    }

    /// Enable Spurious Dragon at genesis.
    pub fn spurious_dragon_activated(mut self) -> Self {
        self = self.tangerine_whistle_activated();
        self.hardforks.insert(EthereumHardfork::SpuriousDragon, ForkCondition::Block(0));
        self
    }

    /// Enable Byzantium at genesis.
    pub fn byzantium_activated(mut self) -> Self {
        self = self.spurious_dragon_activated();
        self.hardforks.insert(EthereumHardfork::Byzantium, ForkCondition::Block(0));
        self
    }

    /// Enable Constantinople at genesis.
    pub fn constantinople_activated(mut self) -> Self {
        self = self.byzantium_activated();
        self.hardforks.insert(EthereumHardfork::Constantinople, ForkCondition::Block(0));
        self
    }

    /// Enable Petersburg at genesis.
    pub fn petersburg_activated(mut self) -> Self {
        self = self.constantinople_activated();
        self.hardforks.insert(EthereumHardfork::Petersburg, ForkCondition::Block(0));
        self
    }

    /// Enable Istanbul at genesis.
    pub fn istanbul_activated(mut self) -> Self {
        self = self.petersburg_activated();
        self.hardforks.insert(EthereumHardfork::Istanbul, ForkCondition::Block(0));
        self
    }

    /// Enable Muir Glacier at genesis.
    pub fn muirglacier_activated(mut self) -> Self {
        self = self.istanbul_activated();
        self.hardforks.insert(EthereumHardfork::MuirGlacier, ForkCondition::Block(0));
        self
    }

    /// Enable Berlin at genesis.
    pub fn berlin_activated(mut self) -> Self {
        self = self.muirglacier_activated();
        self.hardforks.insert(EthereumHardfork::Berlin, ForkCondition::Block(0));
        self
    }

    /// Enable London at genesis.
    pub fn london_activated(mut self) -> Self {
        self = self.berlin_activated();
        self.hardforks.insert(EthereumHardfork::London, ForkCondition::Block(0));
        self
    }

    /// Enable Arrow Glacier at genesis.
    pub fn arrowglacier_activated(mut self) -> Self {
        self = self.london_activated();
        self.hardforks.insert(EthereumHardfork::ArrowGlacier, ForkCondition::Block(0));
        self
    }

    /// Enable Gray Glacier at genesis.
    pub fn grayglacier_activated(mut self) -> Self {
        self = self.arrowglacier_activated();
        self.hardforks.insert(EthereumHardfork::GrayGlacier, ForkCondition::Block(0));
        self
    }

    /// Enable Paris at genesis.
    pub fn paris_activated(mut self) -> Self {
        self = self.grayglacier_activated();
        self.hardforks.insert(
            EthereumHardfork::Paris,
            ForkCondition::TTD {
                activation_block_number: 0,
                total_difficulty: U256::ZERO,
                fork_block: None,
            },
        );
        self
    }

    /// Enable Shanghai at genesis.
    pub fn shanghai_activated(mut self) -> Self {
        self = self.paris_activated();
        self.hardforks.insert(EthereumHardfork::Shanghai, ForkCondition::Timestamp(0));
        self
    }

    /// Enable Cancun at genesis.
    pub fn cancun_activated(mut self) -> Self {
        self = self.shanghai_activated();
        self.hardforks.insert(EthereumHardfork::Cancun, ForkCondition::Timestamp(0));
        self
    }

    /// Enable Prague at genesis.
    pub fn prague_activated(mut self) -> Self {
        self = self.cancun_activated();
        self.hardforks.insert(EthereumHardfork::Prague, ForkCondition::Timestamp(0));
        self
    }

    /// Enable Prague at the given timestamp.
    pub fn with_prague_at(mut self, timestamp: u64) -> Self {
        self.hardforks.insert(EthereumHardfork::Prague, ForkCondition::Timestamp(timestamp));
        self
    }

    /// Enable Osaka at genesis.
    pub fn osaka_activated(mut self) -> Self {
        self = self.prague_activated();
        self.hardforks.insert(EthereumHardfork::Osaka, ForkCondition::Timestamp(0));
        self
    }

    /// Enable overriding genesis chain configuration from defined hardforks.
    pub const fn fill_genesis_config(mut self, enable: bool) -> Self {
        self.fill_genesis_config = enable;
        self
    }

    /// Enable Osaka at the given timestamp.
    pub fn with_osaka_at(mut self, timestamp: u64) -> Self {
        self.hardforks.insert(EthereumHardfork::Osaka, ForkCondition::Timestamp(timestamp));
        self
    }

    /// Build the resulting [`ChainSpec`].
    ///
    /// # Panics
    ///
    /// This function panics if the chain ID and genesis is not set ([`Self::chain`] and
    /// [`Self::genesis`])
    pub fn build(self) -> ChainSpec {
        let paris_block_and_final_difficulty = {
            self.hardforks.get(EthereumHardfork::Paris).and_then(|cond| {
                if let ForkCondition::TTD { total_difficulty, activation_block_number, .. } = cond {
                    Some((activation_block_number, total_difficulty))
                } else {
                    None
                }
            })
        };
        let mut genesis = self.genesis.expect("The genesis is required");
        if self.fill_genesis_config {
            fill_chainconfig(&mut genesis.config, &self.hardforks, self.chain, None);
        }
        ChainSpec {
            chain: self.chain.expect("The chain is required"),
            genesis_header: SealedHeader::new_unhashed(make_genesis_header(
                &genesis,
                &self.hardforks,
            )),
            genesis,
            hardforks: self.hardforks,
            paris_block_and_final_difficulty,
            deposit_contract: None,
            ..Default::default()
        }
    }
}

fn fill_chainconfig(
    cfg: &mut ChainConfig,
    hardforks: &ChainHardforks,
    chain: Option<Chain>,
    deposit_contract: Option<Address>,
) {
    cfg.chain_id = chain.map(|c| c.id()).unwrap_or_default();
    cfg.deposit_contract_address = deposit_contract;
    // Helpers to extract activation values from ForkCondition
    let get_block = |hf: EthereumHardfork| -> Option<u64> {
        match hardforks.fork(hf) {
            ForkCondition::Block(b) => Some(b),
            ForkCondition::TTD { activation_block_number, .. } => Some(activation_block_number),
            _ => None,
        }
    };
    let get_time = |hf: EthereumHardfork| -> Option<u64> {
        match hardforks.fork(hf) {
            ForkCondition::Timestamp(t) => Some(t),
            _ => None,
        }
    };

    // Legacy block-based forks
    cfg.homestead_block = get_block(EthereumHardfork::Homestead);
    cfg.dao_fork_block = get_block(EthereumHardfork::Dao);
    cfg.dao_fork_support = cfg.dao_fork_block.is_some();
    cfg.eip150_block = get_block(EthereumHardfork::Tangerine);
    cfg.eip158_block = get_block(EthereumHardfork::Tangerine);
    cfg.eip155_block = get_block(EthereumHardfork::SpuriousDragon);
    cfg.byzantium_block = get_block(EthereumHardfork::Byzantium);
    cfg.constantinople_block = get_block(EthereumHardfork::Constantinople);
    cfg.petersburg_block = get_block(EthereumHardfork::Petersburg);
    cfg.istanbul_block = get_block(EthereumHardfork::Istanbul);
    cfg.muir_glacier_block = get_block(EthereumHardfork::MuirGlacier);
    cfg.berlin_block = get_block(EthereumHardfork::Berlin);
    cfg.london_block = get_block(EthereumHardfork::London);
    cfg.arrow_glacier_block = get_block(EthereumHardfork::ArrowGlacier);
    cfg.gray_glacier_block = get_block(EthereumHardfork::GrayGlacier);

    // Merge (Paris) via TTD
    if let ForkCondition::TTD { total_difficulty, fork_block, .. } =
        hardforks.fork(EthereumHardfork::Paris)
    {
        cfg.terminal_total_difficulty = Some(total_difficulty);
        cfg.terminal_total_difficulty_passed = true;
        cfg.merge_netsplit_block = fork_block;
    }

    // Timestamp-based forks
    cfg.shanghai_time = get_time(EthereumHardfork::Shanghai);
    cfg.cancun_time = get_time(EthereumHardfork::Cancun);
    cfg.prague_time = get_time(EthereumHardfork::Prague);
    cfg.osaka_time = get_time(EthereumHardfork::Osaka);
}

impl From<&Arc<ChainSpec>> for ChainSpecBuilder {
    fn from(value: &Arc<ChainSpec>) -> Self {
        Self {
            chain: Some(value.chain),
            genesis: Some(value.genesis.clone()),
            hardforks: value.hardforks.clone(),
            fill_genesis_config: false,
        }
    }
}

impl EthExecutorSpec for ChainSpec {
    fn deposit_contract_address(&self) -> Option<Address> {
        self.deposit_contract.map(|deposit_contract| deposit_contract.address)
    }
}

/// `PoS` deposit contract details.
#[derive(Debug, Clone, Copy, PartialEq, Eq)]
pub struct DepositContract {
    /// Deposit Contract Address
    pub address: Address,
    /// Deployment Block
    pub block: BlockNumber,
    /// `DepositEvent` event signature
    pub topic: B256,
}

impl DepositContract {
    /// Creates a new [`DepositContract`].
    pub const fn new(address: Address, block: BlockNumber, topic: B256) -> Self {
        Self { address, block, topic }
    }
}

/// Verifies [`ChainSpec`] configuration against expected data in given cases.
#[cfg(any(test, feature = "test-utils"))]
pub fn test_fork_ids(spec: &ChainSpec, cases: &[(Head, ForkId)]) {
    for (block, expected_id) in cases {
        let computed_id = spec.fork_id(block);
        assert_eq!(
            expected_id, &computed_id,
            "Expected fork ID {:?}, computed fork ID {:?} at block {}",
            expected_id, computed_id, block.number
        );
    }
}

#[cfg(test)]
mod tests {
    use super::*;
    use alloy_chains::Chain;
    use alloy_consensus::constants::ETH_TO_WEI;
    use alloy_eips::{eip4844::BLOB_TX_MIN_BLOB_GASPRICE, eip7840::BlobParams};
    use alloy_evm::block::calc::{base_block_reward, block_reward};
    use alloy_genesis::{ChainConfig, GenesisAccount};
    use alloy_primitives::{b256, hex};
    use alloy_trie::{TrieAccount, EMPTY_ROOT_HASH};
    use core::ops::Deref;
    use reth_ethereum_forks::{ForkCondition, ForkHash, ForkId, Head};
    use std::{collections::HashMap, str::FromStr};

    fn test_hardfork_fork_ids(spec: &ChainSpec, cases: &[(EthereumHardfork, ForkId)]) {
        for (hardfork, expected_id) in cases {
            if let Some(computed_id) = spec.hardfork_fork_id(*hardfork) {
                assert_eq!(
                    expected_id, &computed_id,
                    "Expected fork ID {expected_id:?}, computed fork ID {computed_id:?} for hardfork {hardfork}"
                );
                if matches!(hardfork, EthereumHardfork::Shanghai) {
                    if let Some(shanghai_id) = spec.shanghai_fork_id() {
                        assert_eq!(
                            expected_id, &shanghai_id,
                            "Expected fork ID {expected_id:?}, computed fork ID {computed_id:?} for Shanghai hardfork"
                        );
                    } else {
                        panic!("Expected ForkCondition to return Some for Hardfork::Shanghai");
                    }
                }
            }
        }
    }

    #[test]
    fn test_hardfork_list_display_mainnet() {
        assert_eq!(
            MAINNET.display_hardforks().to_string(),
            "Pre-merge hard forks (block based):
- Frontier                         @0
- Homestead                        @1150000
- Dao                              @1920000
- Tangerine                        @2463000
- SpuriousDragon                   @2675000
- Byzantium                        @4370000
- Constantinople                   @7280000
- Petersburg                       @7280000
- Istanbul                         @9069000
- MuirGlacier                      @9200000
- Berlin                           @12244000
- London                           @12965000
- ArrowGlacier                     @13773000
- GrayGlacier                      @15050000
Merge hard forks:
- Paris                            @58750000000000000000000 (network is known to be merged)
Post-merge hard forks (timestamp based):
- Shanghai                         @1681338455
- Cancun                           @1710338135
- Prague                           @1746612311
- Osaka                            @1764798551
- Bpo1                             @1765978199
- Bpo2                             @1767747671"
        );
    }

    #[test]
    fn test_hardfork_list_ignores_disabled_forks() {
        let spec = ChainSpec::builder()
            .chain(Chain::mainnet())
            .genesis(Genesis::default())
            .with_fork(EthereumHardfork::Frontier, ForkCondition::Block(0))
            .with_fork(EthereumHardfork::Shanghai, ForkCondition::Never)
            .build();
        assert_eq!(
            spec.display_hardforks().to_string(),
            "Pre-merge hard forks (block based):
- Frontier                         @0"
        );
    }

    // Tests that we skip any fork blocks in block #0 (the genesis ruleset)
    #[test]
    fn ignores_genesis_fork_blocks() {
        let spec = ChainSpec::builder()
            .chain(Chain::mainnet())
            .genesis(Genesis::default())
            .with_fork(EthereumHardfork::Frontier, ForkCondition::Block(0))
            .with_fork(EthereumHardfork::Homestead, ForkCondition::Block(0))
            .with_fork(EthereumHardfork::Tangerine, ForkCondition::Block(0))
            .with_fork(EthereumHardfork::SpuriousDragon, ForkCondition::Block(0))
            .with_fork(EthereumHardfork::Byzantium, ForkCondition::Block(0))
            .with_fork(EthereumHardfork::Constantinople, ForkCondition::Block(0))
            .with_fork(EthereumHardfork::Istanbul, ForkCondition::Block(0))
            .with_fork(EthereumHardfork::MuirGlacier, ForkCondition::Block(0))
            .with_fork(EthereumHardfork::Berlin, ForkCondition::Block(0))
            .with_fork(EthereumHardfork::London, ForkCondition::Block(0))
            .with_fork(EthereumHardfork::ArrowGlacier, ForkCondition::Block(0))
            .with_fork(EthereumHardfork::GrayGlacier, ForkCondition::Block(0))
            .build();

        assert_eq!(spec.deref().len(), 12, "12 forks should be active.");
        assert_eq!(
            spec.fork_id(&Head { number: 1, ..Default::default() }),
            ForkId { hash: ForkHash::from(spec.genesis_hash()), next: 0 },
            "the fork ID should be the genesis hash; forks at genesis are ignored for fork filters"
        );
    }

    #[test]
    fn ignores_duplicate_fork_blocks() {
        let empty_genesis = Genesis::default();
        let unique_spec = ChainSpec::builder()
            .chain(Chain::mainnet())
            .genesis(empty_genesis.clone())
            .with_fork(EthereumHardfork::Frontier, ForkCondition::Block(0))
            .with_fork(EthereumHardfork::Homestead, ForkCondition::Block(1))
            .build();

        let duplicate_spec = ChainSpec::builder()
            .chain(Chain::mainnet())
            .genesis(empty_genesis)
            .with_fork(EthereumHardfork::Frontier, ForkCondition::Block(0))
            .with_fork(EthereumHardfork::Homestead, ForkCondition::Block(1))
            .with_fork(EthereumHardfork::Tangerine, ForkCondition::Block(1))
            .build();

        assert_eq!(
            unique_spec.fork_id(&Head { number: 2, ..Default::default() }),
            duplicate_spec.fork_id(&Head { number: 2, ..Default::default() }),
            "duplicate fork blocks should be deduplicated for fork filters"
        );
    }

    #[test]
    fn test_chainspec_satisfy() {
        let empty_genesis = Genesis::default();
        // happy path test case
        let happy_path_case = ChainSpec::builder()
            .chain(Chain::mainnet())
            .genesis(empty_genesis.clone())
            .with_fork(EthereumHardfork::Frontier, ForkCondition::Block(0))
            .with_fork(EthereumHardfork::Homestead, ForkCondition::Block(73))
            .with_fork(EthereumHardfork::Shanghai, ForkCondition::Timestamp(11313123))
            .build();
        let happy_path_head = happy_path_case.satisfy(ForkCondition::Timestamp(11313123));
        let happy_path_expected = Head { number: 73, timestamp: 11313123, ..Default::default() };
        assert_eq!(
            happy_path_head, happy_path_expected,
            "expected satisfy() to return {happy_path_expected:#?}, but got {happy_path_head:#?} "
        );
        // multiple timestamp test case (i.e Shanghai -> Cancun)
        let multiple_timestamp_fork_case = ChainSpec::builder()
            .chain(Chain::mainnet())
            .genesis(empty_genesis.clone())
            .with_fork(EthereumHardfork::Frontier, ForkCondition::Block(0))
            .with_fork(EthereumHardfork::Homestead, ForkCondition::Block(73))
            .with_fork(EthereumHardfork::Shanghai, ForkCondition::Timestamp(11313123))
            .with_fork(EthereumHardfork::Cancun, ForkCondition::Timestamp(11313398))
            .build();
        let multi_timestamp_head =
            multiple_timestamp_fork_case.satisfy(ForkCondition::Timestamp(11313398));
        let mult_timestamp_expected =
            Head { number: 73, timestamp: 11313398, ..Default::default() };
        assert_eq!(
            multi_timestamp_head, mult_timestamp_expected,
            "expected satisfy() to return {mult_timestamp_expected:#?}, but got {multi_timestamp_head:#?} "
        );
        // no ForkCondition::Block test case
        let no_block_fork_case = ChainSpec::builder()
            .chain(Chain::mainnet())
            .genesis(empty_genesis.clone())
            .with_fork(EthereumHardfork::Shanghai, ForkCondition::Timestamp(11313123))
            .build();
        let no_block_fork_head = no_block_fork_case.satisfy(ForkCondition::Timestamp(11313123));
        let no_block_fork_expected = Head { number: 0, timestamp: 11313123, ..Default::default() };
        assert_eq!(
            no_block_fork_head, no_block_fork_expected,
            "expected satisfy() to return {no_block_fork_expected:#?}, but got {no_block_fork_head:#?} ",
        );
        // spec w/ ForkCondition::TTD with block_num test case (Sepolia merge netsplit edge case)
        let fork_cond_ttd_blocknum_case = ChainSpec::builder()
            .chain(Chain::mainnet())
            .genesis(empty_genesis.clone())
            .with_fork(EthereumHardfork::Frontier, ForkCondition::Block(0))
            .with_fork(EthereumHardfork::Homestead, ForkCondition::Block(73))
            .with_fork(
                EthereumHardfork::Paris,
                ForkCondition::TTD {
                    activation_block_number: 101,
                    fork_block: Some(101),
                    total_difficulty: U256::from(10_790_000),
                },
            )
            .with_fork(EthereumHardfork::Shanghai, ForkCondition::Timestamp(11313123))
            .build();
        let fork_cond_ttd_blocknum_head =
            fork_cond_ttd_blocknum_case.satisfy(ForkCondition::Timestamp(11313123));
        let fork_cond_ttd_blocknum_expected =
            Head { number: 101, timestamp: 11313123, ..Default::default() };
        assert_eq!(
            fork_cond_ttd_blocknum_head, fork_cond_ttd_blocknum_expected,
            "expected satisfy() to return {fork_cond_ttd_blocknum_expected:#?}, but got {fork_cond_ttd_blocknum_expected:#?} ",
        );

        // spec w/ only ForkCondition::Block - test the match arm for ForkCondition::Block to ensure
        // no regressions, for these ForkConditions(Block/TTD) - a separate chain spec definition is
        // technically unnecessary - but we include it here for thoroughness
        let fork_cond_block_only_case = ChainSpec::builder()
            .chain(Chain::mainnet())
            .genesis(empty_genesis)
            .with_fork(EthereumHardfork::Frontier, ForkCondition::Block(0))
            .with_fork(EthereumHardfork::Homestead, ForkCondition::Block(73))
            .build();
        let fork_cond_block_only_head = fork_cond_block_only_case.satisfy(ForkCondition::Block(73));
        let fork_cond_block_only_expected = Head { number: 73, ..Default::default() };
        assert_eq!(
            fork_cond_block_only_head, fork_cond_block_only_expected,
            "expected satisfy() to return {fork_cond_block_only_expected:#?}, but got {fork_cond_block_only_head:#?} ",
        );
        // Fork::ConditionTTD test case without a new chain spec to demonstrate ChainSpec::satisfy
        // is independent of ChainSpec for this(these - including ForkCondition::Block) match arm(s)
        let fork_cond_ttd_no_new_spec = fork_cond_block_only_case.satisfy(ForkCondition::TTD {
            activation_block_number: 101,
            fork_block: None,
            total_difficulty: U256::from(10_790_000),
        });
        let fork_cond_ttd_no_new_spec_expected =
            Head { total_difficulty: U256::from(10_790_000), ..Default::default() };
        assert_eq!(
            fork_cond_ttd_no_new_spec, fork_cond_ttd_no_new_spec_expected,
            "expected satisfy() to return {fork_cond_ttd_blocknum_expected:#?}, but got {fork_cond_ttd_blocknum_expected:#?} ",
        );
    }

    #[test]
    fn mainnet_hardfork_fork_ids() {
        test_hardfork_fork_ids(
            &MAINNET,
            &[
                (
                    EthereumHardfork::Frontier,
                    ForkId { hash: ForkHash([0xfc, 0x64, 0xec, 0x04]), next: 1150000 },
                ),
                (
                    EthereumHardfork::Homestead,
                    ForkId { hash: ForkHash([0x97, 0xc2, 0xc3, 0x4c]), next: 1920000 },
                ),
                (
                    EthereumHardfork::Dao,
                    ForkId { hash: ForkHash([0x91, 0xd1, 0xf9, 0x48]), next: 2463000 },
                ),
                (
                    EthereumHardfork::Tangerine,
                    ForkId { hash: ForkHash([0x7a, 0x64, 0xda, 0x13]), next: 2675000 },
                ),
                (
                    EthereumHardfork::SpuriousDragon,
                    ForkId { hash: ForkHash([0x3e, 0xdd, 0x5b, 0x10]), next: 4370000 },
                ),
                (
                    EthereumHardfork::Byzantium,
                    ForkId { hash: ForkHash([0xa0, 0x0b, 0xc3, 0x24]), next: 7280000 },
                ),
                (
                    EthereumHardfork::Constantinople,
                    ForkId { hash: ForkHash([0x66, 0x8d, 0xb0, 0xaf]), next: 9069000 },
                ),
                (
                    EthereumHardfork::Petersburg,
                    ForkId { hash: ForkHash([0x66, 0x8d, 0xb0, 0xaf]), next: 9069000 },
                ),
                (
                    EthereumHardfork::Istanbul,
                    ForkId { hash: ForkHash([0x87, 0x9d, 0x6e, 0x30]), next: 9200000 },
                ),
                (
                    EthereumHardfork::MuirGlacier,
                    ForkId { hash: ForkHash([0xe0, 0x29, 0xe9, 0x91]), next: 12244000 },
                ),
                (
                    EthereumHardfork::Berlin,
                    ForkId { hash: ForkHash([0x0e, 0xb4, 0x40, 0xf6]), next: 12965000 },
                ),
                (
                    EthereumHardfork::London,
                    ForkId { hash: ForkHash([0xb7, 0x15, 0x07, 0x7d]), next: 13773000 },
                ),
                (
                    EthereumHardfork::ArrowGlacier,
                    ForkId { hash: ForkHash([0x20, 0xc3, 0x27, 0xfc]), next: 15050000 },
                ),
                (
                    EthereumHardfork::GrayGlacier,
                    ForkId { hash: ForkHash([0xf0, 0xaf, 0xd0, 0xe3]), next: 1681338455 },
                ),
                (
                    EthereumHardfork::Shanghai,
                    ForkId { hash: ForkHash([0xdc, 0xe9, 0x6c, 0x2d]), next: 1710338135 },
                ),
                (
                    EthereumHardfork::Cancun,
                    ForkId { hash: ForkHash([0x9f, 0x3d, 0x22, 0x54]), next: 1746612311 },
                ),
                (
                    EthereumHardfork::Prague,
                    ForkId {
                        hash: ForkHash([0xc3, 0x76, 0xcf, 0x8b]),
                        next: mainnet::MAINNET_OSAKA_TIMESTAMP,
                    },
                ),
            ],
        );
    }

    #[test]
    fn sepolia_hardfork_fork_ids() {
        test_hardfork_fork_ids(
            &SEPOLIA,
            &[
                (
                    EthereumHardfork::Frontier,
                    ForkId { hash: ForkHash([0xfe, 0x33, 0x66, 0xe7]), next: 1735371 },
                ),
                (
                    EthereumHardfork::Homestead,
                    ForkId { hash: ForkHash([0xfe, 0x33, 0x66, 0xe7]), next: 1735371 },
                ),
                (
                    EthereumHardfork::Tangerine,
                    ForkId { hash: ForkHash([0xfe, 0x33, 0x66, 0xe7]), next: 1735371 },
                ),
                (
                    EthereumHardfork::SpuriousDragon,
                    ForkId { hash: ForkHash([0xfe, 0x33, 0x66, 0xe7]), next: 1735371 },
                ),
                (
                    EthereumHardfork::Byzantium,
                    ForkId { hash: ForkHash([0xfe, 0x33, 0x66, 0xe7]), next: 1735371 },
                ),
                (
                    EthereumHardfork::Constantinople,
                    ForkId { hash: ForkHash([0xfe, 0x33, 0x66, 0xe7]), next: 1735371 },
                ),
                (
                    EthereumHardfork::Petersburg,
                    ForkId { hash: ForkHash([0xfe, 0x33, 0x66, 0xe7]), next: 1735371 },
                ),
                (
                    EthereumHardfork::Istanbul,
                    ForkId { hash: ForkHash([0xfe, 0x33, 0x66, 0xe7]), next: 1735371 },
                ),
                (
                    EthereumHardfork::Berlin,
                    ForkId { hash: ForkHash([0xfe, 0x33, 0x66, 0xe7]), next: 1735371 },
                ),
                (
                    EthereumHardfork::London,
                    ForkId { hash: ForkHash([0xfe, 0x33, 0x66, 0xe7]), next: 1735371 },
                ),
                (
                    EthereumHardfork::Paris,
                    ForkId { hash: ForkHash([0xb9, 0x6c, 0xbd, 0x13]), next: 1677557088 },
                ),
                (
                    EthereumHardfork::Shanghai,
                    ForkId { hash: ForkHash([0xf7, 0xf9, 0xbc, 0x08]), next: 1706655072 },
                ),
                (
                    EthereumHardfork::Cancun,
                    ForkId { hash: ForkHash([0x88, 0xcf, 0x81, 0xd9]), next: 1741159776 },
                ),
                (
                    EthereumHardfork::Prague,
                    ForkId {
                        hash: ForkHash([0xed, 0x88, 0xb5, 0xfd]),
                        next: sepolia::SEPOLIA_OSAKA_TIMESTAMP,
                    },
                ),
            ],
        );
    }

    #[test]
    fn mainnet_fork_ids() {
        test_fork_ids(
            &MAINNET,
            &[
                (
                    Head { number: 0, ..Default::default() },
                    ForkId { hash: ForkHash([0xfc, 0x64, 0xec, 0x04]), next: 1150000 },
                ),
                (
                    Head { number: 1150000, ..Default::default() },
                    ForkId { hash: ForkHash([0x97, 0xc2, 0xc3, 0x4c]), next: 1920000 },
                ),
                (
                    Head { number: 1920000, ..Default::default() },
                    ForkId { hash: ForkHash([0x91, 0xd1, 0xf9, 0x48]), next: 2463000 },
                ),
                (
                    Head { number: 2463000, ..Default::default() },
                    ForkId { hash: ForkHash([0x7a, 0x64, 0xda, 0x13]), next: 2675000 },
                ),
                (
                    Head { number: 2675000, ..Default::default() },
                    ForkId { hash: ForkHash([0x3e, 0xdd, 0x5b, 0x10]), next: 4370000 },
                ),
                (
                    Head { number: 4370000, ..Default::default() },
                    ForkId { hash: ForkHash([0xa0, 0x0b, 0xc3, 0x24]), next: 7280000 },
                ),
                (
                    Head { number: 7280000, ..Default::default() },
                    ForkId { hash: ForkHash([0x66, 0x8d, 0xb0, 0xaf]), next: 9069000 },
                ),
                (
                    Head { number: 9069000, ..Default::default() },
                    ForkId { hash: ForkHash([0x87, 0x9d, 0x6e, 0x30]), next: 9200000 },
                ),
                (
                    Head { number: 9200000, ..Default::default() },
                    ForkId { hash: ForkHash([0xe0, 0x29, 0xe9, 0x91]), next: 12244000 },
                ),
                (
                    Head { number: 12244000, ..Default::default() },
                    ForkId { hash: ForkHash([0x0e, 0xb4, 0x40, 0xf6]), next: 12965000 },
                ),
                (
                    Head { number: 12965000, ..Default::default() },
                    ForkId { hash: ForkHash([0xb7, 0x15, 0x07, 0x7d]), next: 13773000 },
                ),
                (
                    Head { number: 13773000, ..Default::default() },
                    ForkId { hash: ForkHash([0x20, 0xc3, 0x27, 0xfc]), next: 15050000 },
                ),
                (
                    Head { number: 15050000, ..Default::default() },
                    ForkId { hash: ForkHash([0xf0, 0xaf, 0xd0, 0xe3]), next: 1681338455 },
                ),
                // First Shanghai block
                (
                    Head { number: 20000000, timestamp: 1681338455, ..Default::default() },
                    ForkId { hash: ForkHash([0xdc, 0xe9, 0x6c, 0x2d]), next: 1710338135 },
                ),
                // First Cancun block
                (
                    Head { number: 20000001, timestamp: 1710338135, ..Default::default() },
                    ForkId { hash: ForkHash([0x9f, 0x3d, 0x22, 0x54]), next: 1746612311 },
                ),
                // First Prague block
                (
                    Head { number: 20000002, timestamp: 1746612311, ..Default::default() },
                    ForkId {
                        hash: ForkHash([0xc3, 0x76, 0xcf, 0x8b]),
                        next: mainnet::MAINNET_OSAKA_TIMESTAMP,
                    },
                ),
                // Osaka block
                (
                    Head {
                        number: 20000002,
                        timestamp: mainnet::MAINNET_OSAKA_TIMESTAMP,
                        ..Default::default()
                    },
                    ForkId {
                        hash: ForkHash(hex!("0x5167e2a6")),
                        next: mainnet::MAINNET_BPO1_TIMESTAMP,
                    },
                ),
            ],
        );
    }

    #[test]
    fn hoodi_fork_ids() {
        test_fork_ids(
            &HOODI,
            &[
                (
                    Head { number: 0, ..Default::default() },
                    ForkId { hash: ForkHash([0xbe, 0xf7, 0x1d, 0x30]), next: 1742999832 },
                ),
                // First Prague block
                (
                    Head { number: 0, timestamp: 1742999833, ..Default::default() },
                    ForkId {
                        hash: ForkHash([0x09, 0x29, 0xe2, 0x4e]),
                        next: hoodi::HOODI_OSAKA_TIMESTAMP,
                    },
                ),
                // First Osaka block
                (
                    Head {
                        number: 0,
                        timestamp: hoodi::HOODI_OSAKA_TIMESTAMP,
                        ..Default::default()
                    },
                    ForkId {
                        hash: ForkHash(hex!("0xe7e0e7ff")),
                        next: hoodi::HOODI_BPO1_TIMESTAMP,
                    },
                ),
            ],
        )
    }

    #[test]
    fn holesky_fork_ids() {
        test_fork_ids(
            &HOLESKY,
            &[
                (
                    Head { number: 0, ..Default::default() },
                    ForkId { hash: ForkHash([0xc6, 0x1a, 0x60, 0x98]), next: 1696000704 },
                ),
                // First MergeNetsplit block
                (
                    Head { number: 123, ..Default::default() },
                    ForkId { hash: ForkHash([0xc6, 0x1a, 0x60, 0x98]), next: 1696000704 },
                ),
                // Last MergeNetsplit block
                (
                    Head { number: 123, timestamp: 1696000703, ..Default::default() },
                    ForkId { hash: ForkHash([0xc6, 0x1a, 0x60, 0x98]), next: 1696000704 },
                ),
                // First Shanghai block
                (
                    Head { number: 123, timestamp: 1696000704, ..Default::default() },
                    ForkId { hash: ForkHash([0xfd, 0x4f, 0x01, 0x6b]), next: 1707305664 },
                ),
                // Last Shanghai block
                (
                    Head { number: 123, timestamp: 1707305663, ..Default::default() },
                    ForkId { hash: ForkHash([0xfd, 0x4f, 0x01, 0x6b]), next: 1707305664 },
                ),
                // First Cancun block
                (
                    Head { number: 123, timestamp: 1707305664, ..Default::default() },
                    ForkId { hash: ForkHash([0x9b, 0x19, 0x2a, 0xd0]), next: 1740434112 },
                ),
                // Last Cancun block
                (
                    Head { number: 123, timestamp: 1740434111, ..Default::default() },
                    ForkId { hash: ForkHash([0x9b, 0x19, 0x2a, 0xd0]), next: 1740434112 },
                ),
                // First Prague block
                (
                    Head { number: 123, timestamp: 1740434112, ..Default::default() },
                    ForkId {
                        hash: ForkHash([0xdf, 0xbd, 0x9b, 0xed]),
                        next: holesky::HOLESKY_OSAKA_TIMESTAMP,
                    },
                ),
                // First Osaka block
                (
                    Head {
                        number: 123,
                        timestamp: holesky::HOLESKY_OSAKA_TIMESTAMP,
                        ..Default::default()
                    },
                    ForkId {
                        hash: ForkHash(hex!("0x783def52")),
                        next: holesky::HOLESKY_BPO1_TIMESTAMP,
                    },
                ),
            ],
        )
    }

    #[test]
    fn sepolia_fork_ids() {
        test_fork_ids(
            &SEPOLIA,
            &[
                (
                    Head { number: 0, ..Default::default() },
                    ForkId { hash: ForkHash([0xfe, 0x33, 0x66, 0xe7]), next: 1735371 },
                ),
                (
                    Head { number: 1735370, ..Default::default() },
                    ForkId { hash: ForkHash([0xfe, 0x33, 0x66, 0xe7]), next: 1735371 },
                ),
                (
                    Head { number: 1735371, ..Default::default() },
                    ForkId { hash: ForkHash([0xb9, 0x6c, 0xbd, 0x13]), next: 1677557088 },
                ),
                (
                    Head { number: 1735372, timestamp: 1677557087, ..Default::default() },
                    ForkId { hash: ForkHash([0xb9, 0x6c, 0xbd, 0x13]), next: 1677557088 },
                ),
                // First Shanghai block
                (
                    Head { number: 1735373, timestamp: 1677557088, ..Default::default() },
                    ForkId { hash: ForkHash([0xf7, 0xf9, 0xbc, 0x08]), next: 1706655072 },
                ),
                // Last Shanghai block
                (
                    Head { number: 1735374, timestamp: 1706655071, ..Default::default() },
                    ForkId { hash: ForkHash([0xf7, 0xf9, 0xbc, 0x08]), next: 1706655072 },
                ),
                // First Cancun block
                (
                    Head { number: 1735375, timestamp: 1706655072, ..Default::default() },
                    ForkId { hash: ForkHash([0x88, 0xcf, 0x81, 0xd9]), next: 1741159776 },
                ),
                // Last Cancun block
                (
                    Head { number: 1735376, timestamp: 1741159775, ..Default::default() },
                    ForkId { hash: ForkHash([0x88, 0xcf, 0x81, 0xd9]), next: 1741159776 },
                ),
                // First Prague block
                (
                    Head { number: 1735377, timestamp: 1741159776, ..Default::default() },
                    ForkId {
                        hash: ForkHash([0xed, 0x88, 0xb5, 0xfd]),
                        next: sepolia::SEPOLIA_OSAKA_TIMESTAMP,
                    },
                ),
                // First Osaka block
                (
                    Head {
                        number: 1735377,
                        timestamp: sepolia::SEPOLIA_OSAKA_TIMESTAMP,
                        ..Default::default()
                    },
                    ForkId {
                        hash: ForkHash(hex!("0xe2ae4999")),
                        next: sepolia::SEPOLIA_BPO1_TIMESTAMP,
                    },
                ),
            ],
        );
    }

    #[test]
    fn dev_fork_ids() {
        test_fork_ids(
            &DEV,
            &[(
                Head { number: 0, ..Default::default() },
                ForkId { hash: ForkHash([0x0b, 0x1a, 0x4e, 0xf7]), next: 0 },
            )],
        )
    }

    /// Checks that time-based forks work
    ///
    /// This is based off of the test vectors here: <https://github.com/ethereum/go-ethereum/blob/5c8cc10d1e05c23ff1108022f4150749e73c0ca1/core/forkid/forkid_test.go#L155-L188>
    #[test]
    fn timestamped_forks() {
        let mainnet_with_timestamps = ChainSpecBuilder::mainnet().build();
        test_fork_ids(
            &mainnet_with_timestamps,
            &[
                (
                    Head { number: 0, timestamp: 0, ..Default::default() },
                    ForkId { hash: ForkHash([0xfc, 0x64, 0xec, 0x04]), next: 1150000 },
                ), // Unsynced
                (
                    Head { number: 1149999, timestamp: 0, ..Default::default() },
                    ForkId { hash: ForkHash([0xfc, 0x64, 0xec, 0x04]), next: 1150000 },
                ), // Last Frontier block
                (
                    Head { number: 1150000, timestamp: 0, ..Default::default() },
                    ForkId { hash: ForkHash([0x97, 0xc2, 0xc3, 0x4c]), next: 1920000 },
                ), // First Homestead block
                (
                    Head { number: 1919999, timestamp: 0, ..Default::default() },
                    ForkId { hash: ForkHash([0x97, 0xc2, 0xc3, 0x4c]), next: 1920000 },
                ), // Last Homestead block
                (
                    Head { number: 1920000, timestamp: 0, ..Default::default() },
                    ForkId { hash: ForkHash([0x91, 0xd1, 0xf9, 0x48]), next: 2463000 },
                ), // First DAO block
                (
                    Head { number: 2462999, timestamp: 0, ..Default::default() },
                    ForkId { hash: ForkHash([0x91, 0xd1, 0xf9, 0x48]), next: 2463000 },
                ), // Last DAO block
                (
                    Head { number: 2463000, timestamp: 0, ..Default::default() },
                    ForkId { hash: ForkHash([0x7a, 0x64, 0xda, 0x13]), next: 2675000 },
                ), // First Tangerine block
                (
                    Head { number: 2674999, timestamp: 0, ..Default::default() },
                    ForkId { hash: ForkHash([0x7a, 0x64, 0xda, 0x13]), next: 2675000 },
                ), // Last Tangerine block
                (
                    Head { number: 2675000, timestamp: 0, ..Default::default() },
                    ForkId { hash: ForkHash([0x3e, 0xdd, 0x5b, 0x10]), next: 4370000 },
                ), // First Spurious block
                (
                    Head { number: 4369999, timestamp: 0, ..Default::default() },
                    ForkId { hash: ForkHash([0x3e, 0xdd, 0x5b, 0x10]), next: 4370000 },
                ), // Last Spurious block
                (
                    Head { number: 4370000, timestamp: 0, ..Default::default() },
                    ForkId { hash: ForkHash([0xa0, 0x0b, 0xc3, 0x24]), next: 7280000 },
                ), // First Byzantium block
                (
                    Head { number: 7279999, timestamp: 0, ..Default::default() },
                    ForkId { hash: ForkHash([0xa0, 0x0b, 0xc3, 0x24]), next: 7280000 },
                ), // Last Byzantium block
                (
                    Head { number: 7280000, timestamp: 0, ..Default::default() },
                    ForkId { hash: ForkHash([0x66, 0x8d, 0xb0, 0xaf]), next: 9069000 },
                ), // First and last Constantinople, first Petersburg block
                (
                    Head { number: 9068999, timestamp: 0, ..Default::default() },
                    ForkId { hash: ForkHash([0x66, 0x8d, 0xb0, 0xaf]), next: 9069000 },
                ), // Last Petersburg block
                (
                    Head { number: 9069000, timestamp: 0, ..Default::default() },
                    ForkId { hash: ForkHash([0x87, 0x9d, 0x6e, 0x30]), next: 9200000 },
                ), // First Istanbul and first Muir Glacier block
                (
                    Head { number: 9199999, timestamp: 0, ..Default::default() },
                    ForkId { hash: ForkHash([0x87, 0x9d, 0x6e, 0x30]), next: 9200000 },
                ), // Last Istanbul and first Muir Glacier block
                (
                    Head { number: 9200000, timestamp: 0, ..Default::default() },
                    ForkId { hash: ForkHash([0xe0, 0x29, 0xe9, 0x91]), next: 12244000 },
                ), // First Muir Glacier block
                (
                    Head { number: 12243999, timestamp: 0, ..Default::default() },
                    ForkId { hash: ForkHash([0xe0, 0x29, 0xe9, 0x91]), next: 12244000 },
                ), // Last Muir Glacier block
                (
                    Head { number: 12244000, timestamp: 0, ..Default::default() },
                    ForkId { hash: ForkHash([0x0e, 0xb4, 0x40, 0xf6]), next: 12965000 },
                ), // First Berlin block
                (
                    Head { number: 12964999, timestamp: 0, ..Default::default() },
                    ForkId { hash: ForkHash([0x0e, 0xb4, 0x40, 0xf6]), next: 12965000 },
                ), // Last Berlin block
                (
                    Head { number: 12965000, timestamp: 0, ..Default::default() },
                    ForkId { hash: ForkHash([0xb7, 0x15, 0x07, 0x7d]), next: 13773000 },
                ), // First London block
                (
                    Head { number: 13772999, timestamp: 0, ..Default::default() },
                    ForkId { hash: ForkHash([0xb7, 0x15, 0x07, 0x7d]), next: 13773000 },
                ), // Last London block
                (
                    Head { number: 13773000, timestamp: 0, ..Default::default() },
                    ForkId { hash: ForkHash([0x20, 0xc3, 0x27, 0xfc]), next: 15050000 },
                ), // First Arrow Glacier block
                (
                    Head { number: 15049999, timestamp: 0, ..Default::default() },
                    ForkId { hash: ForkHash([0x20, 0xc3, 0x27, 0xfc]), next: 15050000 },
                ), // Last Arrow Glacier block
                (
                    Head { number: 15050000, timestamp: 0, ..Default::default() },
                    ForkId { hash: ForkHash([0xf0, 0xaf, 0xd0, 0xe3]), next: 1681338455 },
                ), // First Gray Glacier block
                (
                    Head { number: 19999999, timestamp: 1667999999, ..Default::default() },
                    ForkId { hash: ForkHash([0xf0, 0xaf, 0xd0, 0xe3]), next: 1681338455 },
                ), // Last Gray Glacier block
                (
                    Head { number: 20000000, timestamp: 1681338455, ..Default::default() },
                    ForkId { hash: ForkHash([0xdc, 0xe9, 0x6c, 0x2d]), next: 1710338135 },
                ), // Last Shanghai block
                (
                    Head { number: 20000001, timestamp: 1710338134, ..Default::default() },
                    ForkId { hash: ForkHash([0xdc, 0xe9, 0x6c, 0x2d]), next: 1710338135 },
                ), // First Cancun block
                (
                    Head { number: 20000002, timestamp: 1710338135, ..Default::default() },
                    ForkId { hash: ForkHash([0x9f, 0x3d, 0x22, 0x54]), next: 1746612311 },
                ), // Last Cancun block
                (
                    Head { number: 20000003, timestamp: 1746612310, ..Default::default() },
                    ForkId { hash: ForkHash([0x9f, 0x3d, 0x22, 0x54]), next: 1746612311 },
                ), // First Prague block
                (
                    Head { number: 20000004, timestamp: 1746612311, ..Default::default() },
                    ForkId {
                        hash: ForkHash([0xc3, 0x76, 0xcf, 0x8b]),
                        next: mainnet::MAINNET_OSAKA_TIMESTAMP,
                    },
                ),
                // Osaka block
                (
                    Head {
                        number: 20000004,
                        timestamp: mainnet::MAINNET_OSAKA_TIMESTAMP,
                        ..Default::default()
                    },
                    ForkId {
                        hash: ForkHash(hex!("0x5167e2a6")),
                        next: mainnet::MAINNET_BPO1_TIMESTAMP,
                    },
                ),
            ],
        );
    }

    /// Constructs a [`ChainSpec`] with the given [`ChainSpecBuilder`], shanghai, and cancun fork
    /// timestamps.
    fn construct_chainspec(
        builder: ChainSpecBuilder,
        shanghai_time: u64,
        cancun_time: u64,
    ) -> ChainSpec {
        builder
            .with_fork(EthereumHardfork::Shanghai, ForkCondition::Timestamp(shanghai_time))
            .with_fork(EthereumHardfork::Cancun, ForkCondition::Timestamp(cancun_time))
            .build()
    }

    /// Tests that time-based forks which are active at genesis are not included in forkid hash.
    ///
    /// This is based off of the test vectors here:
    /// <https://github.com/ethereum/go-ethereum/blob/2e02c1ffd9dffd1ec9e43c6b66f6c9bd1e556a0b/core/forkid/forkid_test.go#L390-L440>
    #[test]
    fn test_timestamp_fork_in_genesis() {
        let timestamp = 1690475657u64;
        let default_spec_builder = ChainSpecBuilder::default()
            .chain(Chain::from_id(1337))
            .genesis(Genesis::default().with_timestamp(timestamp))
            .paris_activated();

        // test format: (chain spec, expected next value) - the forkhash will be determined by the
        // genesis hash of the constructed chainspec
        let tests = [
            (
                construct_chainspec(default_spec_builder.clone(), timestamp - 1, timestamp + 1),
                timestamp + 1,
            ),
            (
                construct_chainspec(default_spec_builder.clone(), timestamp, timestamp + 1),
                timestamp + 1,
            ),
            (
                construct_chainspec(default_spec_builder, timestamp + 1, timestamp + 2),
                timestamp + 1,
            ),
        ];

        for (spec, expected_timestamp) in tests {
            let got_forkid = spec.fork_id(&Head { number: 0, timestamp: 0, ..Default::default() });
            // This is slightly different from the geth test because we use the shanghai timestamp
            // to determine whether or not to include a withdrawals root in the genesis header.
            // This makes the genesis hash different, and as a result makes the ChainSpec fork hash
            // different.
            let genesis_hash = spec.genesis_hash();
            let expected_forkid =
                ForkId { hash: ForkHash::from(genesis_hash), next: expected_timestamp };
            assert_eq!(got_forkid, expected_forkid);
        }
    }

    /// Checks that the fork is not active at a terminal ttd block.
    #[test]
    fn check_terminal_ttd() {
        let chainspec = ChainSpecBuilder::mainnet().build();

        // Check that Paris is not active on terminal PoW block #15537393.
        let terminal_block_ttd = U256::from(58750003716598352816469_u128);
        let terminal_block_difficulty = U256::from(11055787484078698_u128);
        assert!(!chainspec
            .fork(EthereumHardfork::Paris)
            .active_at_ttd(terminal_block_ttd, terminal_block_difficulty));

        // Check that Paris is active on first PoS block #15537394.
        let first_pos_block_ttd = U256::from(58750003716598352816469_u128);
        let first_pos_difficulty = U256::ZERO;
        assert!(chainspec
            .fork(EthereumHardfork::Paris)
            .active_at_ttd(first_pos_block_ttd, first_pos_difficulty));
    }

    #[test]
    fn geth_genesis_with_shanghai() {
        let geth_genesis = r#"
        {
          "config": {
            "chainId": 1337,
            "homesteadBlock": 0,
            "eip150Block": 0,
            "eip150Hash": "0x0000000000000000000000000000000000000000000000000000000000000000",
            "eip155Block": 0,
            "eip158Block": 0,
            "byzantiumBlock": 0,
            "constantinopleBlock": 0,
            "petersburgBlock": 0,
            "istanbulBlock": 0,
            "muirGlacierBlock": 0,
            "berlinBlock": 0,
            "londonBlock": 0,
            "arrowGlacierBlock": 0,
            "grayGlacierBlock": 0,
            "shanghaiTime": 0,
            "cancunTime": 1,
            "terminalTotalDifficulty": 0,
            "terminalTotalDifficultyPassed": true,
            "ethash": {}
          },
          "nonce": "0x0",
          "timestamp": "0x0",
          "extraData": "0x",
          "gasLimit": "0x4c4b40",
          "difficulty": "0x1",
          "mixHash": "0x0000000000000000000000000000000000000000000000000000000000000000",
          "coinbase": "0x0000000000000000000000000000000000000000",
          "alloc": {
            "658bdf435d810c91414ec09147daa6db62406379": {
              "balance": "0x487a9a304539440000"
            },
            "aa00000000000000000000000000000000000000": {
              "code": "0x6042",
              "storage": {
                "0x0000000000000000000000000000000000000000000000000000000000000000": "0x0000000000000000000000000000000000000000000000000000000000000000",
                "0x0100000000000000000000000000000000000000000000000000000000000000": "0x0100000000000000000000000000000000000000000000000000000000000000",
                "0x0200000000000000000000000000000000000000000000000000000000000000": "0x0200000000000000000000000000000000000000000000000000000000000000",
                "0x0300000000000000000000000000000000000000000000000000000000000000": "0x0000000000000000000000000000000000000000000000000000000000000303"
              },
              "balance": "0x1",
              "nonce": "0x1"
            },
            "bb00000000000000000000000000000000000000": {
              "code": "0x600154600354",
              "storage": {
                "0x0000000000000000000000000000000000000000000000000000000000000000": "0x0000000000000000000000000000000000000000000000000000000000000000",
                "0x0100000000000000000000000000000000000000000000000000000000000000": "0x0100000000000000000000000000000000000000000000000000000000000000",
                "0x0200000000000000000000000000000000000000000000000000000000000000": "0x0200000000000000000000000000000000000000000000000000000000000000",
                "0x0300000000000000000000000000000000000000000000000000000000000000": "0x0000000000000000000000000000000000000000000000000000000000000303"
              },
              "balance": "0x2",
              "nonce": "0x1"
            }
          },
          "number": "0x0",
          "gasUsed": "0x0",
          "parentHash": "0x0000000000000000000000000000000000000000000000000000000000000000",
          "baseFeePerGas": "0x3b9aca00"
        }
        "#;

        let genesis: Genesis = serde_json::from_str(geth_genesis).unwrap();
        let chainspec = ChainSpec::from(genesis);

        // assert a bunch of hardforks that should be set
        assert_eq!(
            chainspec.hardforks.get(EthereumHardfork::Homestead).unwrap(),
            ForkCondition::Block(0)
        );
        assert_eq!(
            chainspec.hardforks.get(EthereumHardfork::Tangerine).unwrap(),
            ForkCondition::Block(0)
        );
        assert_eq!(
            chainspec.hardforks.get(EthereumHardfork::SpuriousDragon).unwrap(),
            ForkCondition::Block(0)
        );
        assert_eq!(
            chainspec.hardforks.get(EthereumHardfork::Byzantium).unwrap(),
            ForkCondition::Block(0)
        );
        assert_eq!(
            chainspec.hardforks.get(EthereumHardfork::Constantinople).unwrap(),
            ForkCondition::Block(0)
        );
        assert_eq!(
            chainspec.hardforks.get(EthereumHardfork::Petersburg).unwrap(),
            ForkCondition::Block(0)
        );
        assert_eq!(
            chainspec.hardforks.get(EthereumHardfork::Istanbul).unwrap(),
            ForkCondition::Block(0)
        );
        assert_eq!(
            chainspec.hardforks.get(EthereumHardfork::MuirGlacier).unwrap(),
            ForkCondition::Block(0)
        );
        assert_eq!(
            chainspec.hardforks.get(EthereumHardfork::Berlin).unwrap(),
            ForkCondition::Block(0)
        );
        assert_eq!(
            chainspec.hardforks.get(EthereumHardfork::London).unwrap(),
            ForkCondition::Block(0)
        );
        assert_eq!(
            chainspec.hardforks.get(EthereumHardfork::ArrowGlacier).unwrap(),
            ForkCondition::Block(0)
        );
        assert_eq!(
            chainspec.hardforks.get(EthereumHardfork::GrayGlacier).unwrap(),
            ForkCondition::Block(0)
        );

        // including time based hardforks
        assert_eq!(
            chainspec.hardforks.get(EthereumHardfork::Shanghai).unwrap(),
            ForkCondition::Timestamp(0)
        );

        // including time based hardforks
        assert_eq!(
            chainspec.hardforks.get(EthereumHardfork::Cancun).unwrap(),
            ForkCondition::Timestamp(1)
        );

        // alloc key -> expected rlp mapping
        let key_rlp = vec![
            (
                hex!("0x658bdf435d810c91414ec09147daa6db62406379"),
                &hex!(
                    "0xf84d8089487a9a304539440000a056e81f171bcc55a6ff8345e692c0f86e5b48e01b996cadc001622fb5e363b421a0c5d2460186f7233c927e7db2dcc703c0e500b653ca82273b7bfad8045d85a470"
                )[..],
            ),
            (
                hex!("0xaa00000000000000000000000000000000000000"),
                &hex!(
                    "0xf8440101a08afc95b7d18a226944b9c2070b6bda1c3a36afcc3730429d47579c94b9fe5850a0ce92c756baff35fa740c3557c1a971fd24d2d35b7c8e067880d50cd86bb0bc99"
                )[..],
            ),
            (
                hex!("0xbb00000000000000000000000000000000000000"),
                &hex!(
                    "0xf8440102a08afc95b7d18a226944b9c2070b6bda1c3a36afcc3730429d47579c94b9fe5850a0e25a53cbb501cec2976b393719c63d832423dd70a458731a0b64e4847bbca7d2"
                )[..],
            ),
        ];

        for (key, expected_rlp) in key_rlp {
            let account = chainspec.genesis.alloc.get(&key).expect("account should exist");
            assert_eq!(&alloy_rlp::encode(TrieAccount::from(account.clone())), expected_rlp);
        }

        let expected_state_root: B256 =
            hex!("0x078dc6061b1d8eaa8493384b59c9c65ceb917201221d08b80c4de6770b6ec7e7").into();
        assert_eq!(chainspec.genesis_header().state_root, expected_state_root);

        assert_eq!(chainspec.genesis_header().withdrawals_root, Some(EMPTY_ROOT_HASH));

        let expected_hash: B256 =
            hex!("0x1fc027d65f820d3eef441ebeec139ebe09e471cf98516dce7b5643ccb27f418c").into();
        let hash = chainspec.genesis_hash();
        assert_eq!(hash, expected_hash);
    }

    #[test]
    fn hive_geth_json() {
        let hive_json = r#"
        {
            "nonce": "0x0000000000000042",
            "difficulty": "0x2123456",
            "mixHash": "0x123456789abcdef123456789abcdef123456789abcdef123456789abcdef1234",
            "coinbase": "0xaaaaaaaaaaaaaaaaaaaaaaaaaaaaaaaaaaaaaaaa",
            "timestamp": "0x123456",
            "parentHash": "0x0000000000000000000000000000000000000000000000000000000000000000",
            "extraData": "0xfafbfcfd",
            "gasLimit": "0x2fefd8",
            "alloc": {
                "dbdbdb2cbd23b783741e8d7fcf51e459b497e4a6": {
                    "balance": "0xffffffffffffffffffffffffffffffffffffffffffffffffffffffffffffffff"
                },
                "e6716f9544a56c530d868e4bfbacb172315bdead": {
                    "balance": "0x11",
                    "code": "0x12"
                },
                "b9c015918bdaba24b4ff057a92a3873d6eb201be": {
                    "balance": "0x21",
                    "storage": {
                        "0x0000000000000000000000000000000000000000000000000000000000000001": "0x22"
                    }
                },
                "1a26338f0d905e295fccb71fa9ea849ffa12aaf4": {
                    "balance": "0x31",
                    "nonce": "0x32"
                },
                "0000000000000000000000000000000000000001": {
                    "balance": "0x41"
                },
                "0000000000000000000000000000000000000002": {
                    "balance": "0x51"
                },
                "0000000000000000000000000000000000000003": {
                    "balance": "0x61"
                },
                "0000000000000000000000000000000000000004": {
                    "balance": "0x71"
                }
            },
            "config": {
                "ethash": {},
                "chainId": 10,
                "homesteadBlock": 0,
                "eip150Block": 0,
                "eip155Block": 0,
                "eip158Block": 0,
                "byzantiumBlock": 0,
                "constantinopleBlock": 0,
                "petersburgBlock": 0,
                "istanbulBlock": 0
            }
        }
        "#;

        let genesis = serde_json::from_str::<Genesis>(hive_json).unwrap();
        let chainspec: ChainSpec = genesis.into();
        assert_eq!(chainspec.chain, Chain::from_named(NamedChain::Optimism));
        let expected_state_root: B256 =
            hex!("0x9a6049ac535e3dc7436c189eaa81c73f35abd7f282ab67c32944ff0301d63360").into();
        assert_eq!(chainspec.genesis_header().state_root, expected_state_root);
        let hard_forks = vec![
            EthereumHardfork::Byzantium,
            EthereumHardfork::Homestead,
            EthereumHardfork::Istanbul,
            EthereumHardfork::Petersburg,
            EthereumHardfork::Constantinople,
        ];
        for fork in hard_forks {
            assert_eq!(chainspec.hardforks.get(fork).unwrap(), ForkCondition::Block(0));
        }

        let expected_hash: B256 =
            hex!("0x5ae31c6522bd5856129f66be3d582b842e4e9faaa87f21cce547128339a9db3c").into();
        let hash = chainspec.genesis_header().hash_slow();
        assert_eq!(hash, expected_hash);
    }

    #[test]
    fn test_hive_paris_block_genesis_json() {
        // this tests that we can handle `parisBlock` in the genesis json and can use it to output
        // a correct forkid
        let hive_paris = r#"
        {
          "config": {
            "ethash": {},
            "chainId": 3503995874084926,
            "homesteadBlock": 0,
            "eip150Block": 6,
            "eip155Block": 12,
            "eip158Block": 12,
            "byzantiumBlock": 18,
            "constantinopleBlock": 24,
            "petersburgBlock": 30,
            "istanbulBlock": 36,
            "muirGlacierBlock": 42,
            "berlinBlock": 48,
            "londonBlock": 54,
            "arrowGlacierBlock": 60,
            "grayGlacierBlock": 66,
            "mergeNetsplitBlock": 72,
            "terminalTotalDifficulty": 9454784,
            "shanghaiTime": 780,
            "cancunTime": 840
          },
          "nonce": "0x0",
          "timestamp": "0x0",
          "extraData": "0x68697665636861696e",
          "gasLimit": "0x23f3e20",
          "difficulty": "0x20000",
          "mixHash": "0x0000000000000000000000000000000000000000000000000000000000000000",
          "coinbase": "0x0000000000000000000000000000000000000000",
          "alloc": {
            "000f3df6d732807ef1319fb7b8bb8522d0beac02": {
              "code": "0x3373fffffffffffffffffffffffffffffffffffffffe14604d57602036146024575f5ffd5b5f35801560495762001fff810690815414603c575f5ffd5b62001fff01545f5260205ff35b5f5ffd5b62001fff42064281555f359062001fff015500",
              "balance": "0x2a"
            },
            "0c2c51a0990aee1d73c1228de158688341557508": {
              "balance": "0xc097ce7bc90715b34b9f1000000000"
            },
            "14e46043e63d0e3cdcf2530519f4cfaf35058cb2": {
              "balance": "0xc097ce7bc90715b34b9f1000000000"
            },
            "16c57edf7fa9d9525378b0b81bf8a3ced0620c1c": {
              "balance": "0xc097ce7bc90715b34b9f1000000000"
            },
            "1f4924b14f34e24159387c0a4cdbaa32f3ddb0cf": {
              "balance": "0xc097ce7bc90715b34b9f1000000000"
            },
            "1f5bde34b4afc686f136c7a3cb6ec376f7357759": {
              "balance": "0xc097ce7bc90715b34b9f1000000000"
            },
            "2d389075be5be9f2246ad654ce152cf05990b209": {
              "balance": "0xc097ce7bc90715b34b9f1000000000"
            },
            "3ae75c08b4c907eb63a8960c45b86e1e9ab6123c": {
              "balance": "0xc097ce7bc90715b34b9f1000000000"
            },
            "4340ee1b812acb40a1eb561c019c327b243b92df": {
              "balance": "0xc097ce7bc90715b34b9f1000000000"
            },
            "4a0f1452281bcec5bd90c3dce6162a5995bfe9df": {
              "balance": "0xc097ce7bc90715b34b9f1000000000"
            },
            "4dde844b71bcdf95512fb4dc94e84fb67b512ed8": {
              "balance": "0xc097ce7bc90715b34b9f1000000000"
            },
            "5f552da00dfb4d3749d9e62dcee3c918855a86a0": {
              "balance": "0xc097ce7bc90715b34b9f1000000000"
            },
            "654aa64f5fbefb84c270ec74211b81ca8c44a72e": {
              "balance": "0xc097ce7bc90715b34b9f1000000000"
            },
            "717f8aa2b982bee0e29f573d31df288663e1ce16": {
              "balance": "0xc097ce7bc90715b34b9f1000000000"
            },
            "7435ed30a8b4aeb0877cef0c6e8cffe834eb865f": {
              "balance": "0xc097ce7bc90715b34b9f1000000000"
            },
            "83c7e323d189f18725ac510004fdc2941f8c4a78": {
              "balance": "0xc097ce7bc90715b34b9f1000000000"
            },
            "84e75c28348fb86acea1a93a39426d7d60f4cc46": {
              "balance": "0xc097ce7bc90715b34b9f1000000000"
            },
            "8bebc8ba651aee624937e7d897853ac30c95a067": {
              "storage": {
                "0x0000000000000000000000000000000000000000000000000000000000000001": "0x0000000000000000000000000000000000000000000000000000000000000001",
                "0x0000000000000000000000000000000000000000000000000000000000000002": "0x0000000000000000000000000000000000000000000000000000000000000002",
                "0x0000000000000000000000000000000000000000000000000000000000000003": "0x0000000000000000000000000000000000000000000000000000000000000003"
              },
              "balance": "0x1",
              "nonce": "0x1"
            },
            "c7b99a164efd027a93f147376cc7da7c67c6bbe0": {
              "balance": "0xc097ce7bc90715b34b9f1000000000"
            },
            "d803681e487e6ac18053afc5a6cd813c86ec3e4d": {
              "balance": "0xc097ce7bc90715b34b9f1000000000"
            },
            "e7d13f7aa2a838d24c59b40186a0aca1e21cffcc": {
              "balance": "0xc097ce7bc90715b34b9f1000000000"
            },
            "eda8645ba6948855e3b3cd596bbb07596d59c603": {
              "balance": "0xc097ce7bc90715b34b9f1000000000"
            }
          },
          "number": "0x0",
          "gasUsed": "0x0",
          "parentHash": "0x0000000000000000000000000000000000000000000000000000000000000000",
          "baseFeePerGas": null,
          "excessBlobGas": null,
          "blobGasUsed": null
        }
        "#;

        // check that it deserializes properly
        let genesis: Genesis = serde_json::from_str(hive_paris).unwrap();
        let chainspec = ChainSpec::from(genesis);

        // make sure we are at ForkHash("bc0c2605") with Head post-cancun
        let expected_forkid = ForkId { hash: ForkHash([0xbc, 0x0c, 0x26, 0x05]), next: 0 };
        let got_forkid =
            chainspec.fork_id(&Head { number: 73, timestamp: 840, ..Default::default() });

        // check that they're the same
        assert_eq!(got_forkid, expected_forkid);
        // Check that paris block and final difficulty are set correctly
        assert_eq!(chainspec.paris_block_and_final_difficulty, Some((72, U256::from(9454784))));
    }

    #[test]
    fn test_parse_genesis_json() {
        let s = r#"{"config":{"ethash":{},"chainId":1337,"homesteadBlock":0,"eip150Block":0,"eip155Block":0,"eip158Block":0,"byzantiumBlock":0,"constantinopleBlock":0,"petersburgBlock":0,"istanbulBlock":0,"berlinBlock":0,"londonBlock":0,"terminalTotalDifficulty":0,"terminalTotalDifficultyPassed":true,"shanghaiTime":0},"nonce":"0x0","timestamp":"0x0","extraData":"0x","gasLimit":"0x4c4b40","difficulty":"0x1","mixHash":"0x0000000000000000000000000000000000000000000000000000000000000000","coinbase":"0x0000000000000000000000000000000000000000","alloc":{"658bdf435d810c91414ec09147daa6db62406379":{"balance":"0x487a9a304539440000"},"aa00000000000000000000000000000000000000":{"code":"0x6042","storage":{"0x0000000000000000000000000000000000000000000000000000000000000000":"0x0000000000000000000000000000000000000000000000000000000000000000","0x0100000000000000000000000000000000000000000000000000000000000000":"0x0100000000000000000000000000000000000000000000000000000000000000","0x0200000000000000000000000000000000000000000000000000000000000000":"0x0200000000000000000000000000000000000000000000000000000000000000","0x0300000000000000000000000000000000000000000000000000000000000000":"0x0000000000000000000000000000000000000000000000000000000000000303"},"balance":"0x1","nonce":"0x1"},"bb00000000000000000000000000000000000000":{"code":"0x600154600354","storage":{"0x0000000000000000000000000000000000000000000000000000000000000000":"0x0000000000000000000000000000000000000000000000000000000000000000","0x0100000000000000000000000000000000000000000000000000000000000000":"0x0100000000000000000000000000000000000000000000000000000000000000","0x0200000000000000000000000000000000000000000000000000000000000000":"0x0200000000000000000000000000000000000000000000000000000000000000","0x0300000000000000000000000000000000000000000000000000000000000000":"0x0000000000000000000000000000000000000000000000000000000000000303"},"balance":"0x2","nonce":"0x1"}},"number":"0x0","gasUsed":"0x0","parentHash":"0x0000000000000000000000000000000000000000000000000000000000000000","baseFeePerGas":"0x1337"}"#;
        let genesis: Genesis = serde_json::from_str(s).unwrap();
        let acc = genesis
            .alloc
            .get(&"0xaa00000000000000000000000000000000000000".parse::<Address>().unwrap())
            .unwrap();
        assert_eq!(acc.balance, U256::from(1));
        assert_eq!(genesis.base_fee_per_gas, Some(0x1337));
    }

    #[test]
    fn test_parse_cancun_genesis_json() {
        let s = r#"{"config":{"ethash":{},"chainId":1337,"homesteadBlock":0,"eip150Block":0,"eip155Block":0,"eip158Block":0,"byzantiumBlock":0,"constantinopleBlock":0,"petersburgBlock":0,"istanbulBlock":0,"berlinBlock":0,"londonBlock":0,"terminalTotalDifficulty":0,"terminalTotalDifficultyPassed":true,"shanghaiTime":0,"cancunTime":4661},"nonce":"0x0","timestamp":"0x0","extraData":"0x","gasLimit":"0x4c4b40","difficulty":"0x1","mixHash":"0x0000000000000000000000000000000000000000000000000000000000000000","coinbase":"0x0000000000000000000000000000000000000000","alloc":{"658bdf435d810c91414ec09147daa6db62406379":{"balance":"0x487a9a304539440000"},"aa00000000000000000000000000000000000000":{"code":"0x6042","storage":{"0x0000000000000000000000000000000000000000000000000000000000000000":"0x0000000000000000000000000000000000000000000000000000000000000000","0x0100000000000000000000000000000000000000000000000000000000000000":"0x0100000000000000000000000000000000000000000000000000000000000000","0x0200000000000000000000000000000000000000000000000000000000000000":"0x0200000000000000000000000000000000000000000000000000000000000000","0x0300000000000000000000000000000000000000000000000000000000000000":"0x0000000000000000000000000000000000000000000000000000000000000303"},"balance":"0x1","nonce":"0x1"},"bb00000000000000000000000000000000000000":{"code":"0x600154600354","storage":{"0x0000000000000000000000000000000000000000000000000000000000000000":"0x0000000000000000000000000000000000000000000000000000000000000000","0x0100000000000000000000000000000000000000000000000000000000000000":"0x0100000000000000000000000000000000000000000000000000000000000000","0x0200000000000000000000000000000000000000000000000000000000000000":"0x0200000000000000000000000000000000000000000000000000000000000000","0x0300000000000000000000000000000000000000000000000000000000000000":"0x0000000000000000000000000000000000000000000000000000000000000303"},"balance":"0x2","nonce":"0x1"}},"number":"0x0","gasUsed":"0x0","parentHash":"0x0000000000000000000000000000000000000000000000000000000000000000","baseFeePerGas":"0x3b9aca00"}"#;
        let genesis: Genesis = serde_json::from_str(s).unwrap();
        let acc = genesis
            .alloc
            .get(&"0xaa00000000000000000000000000000000000000".parse::<Address>().unwrap())
            .unwrap();
        assert_eq!(acc.balance, U256::from(1));
        // assert that the cancun time was picked up
        assert_eq!(genesis.config.cancun_time, Some(4661));
    }

    #[test]
    fn test_parse_prague_genesis_all_formats() {
        let s = r#"{"config":{"ethash":{},"chainId":1337,"homesteadBlock":0,"eip150Block":0,"eip155Block":0,"eip158Block":0,"byzantiumBlock":0,"constantinopleBlock":0,"petersburgBlock":0,"istanbulBlock":0,"berlinBlock":0,"londonBlock":0,"terminalTotalDifficulty":0,"terminalTotalDifficultyPassed":true,"shanghaiTime":0,"cancunTime":4661, "pragueTime": 4662},"nonce":"0x0","timestamp":"0x0","extraData":"0x","gasLimit":"0x4c4b40","difficulty":"0x1","mixHash":"0x0000000000000000000000000000000000000000000000000000000000000000","coinbase":"0x0000000000000000000000000000000000000000","alloc":{"658bdf435d810c91414ec09147daa6db62406379":{"balance":"0x487a9a304539440000"},"aa00000000000000000000000000000000000000":{"code":"0x6042","storage":{"0x0000000000000000000000000000000000000000000000000000000000000000":"0x0000000000000000000000000000000000000000000000000000000000000000","0x0100000000000000000000000000000000000000000000000000000000000000":"0x0100000000000000000000000000000000000000000000000000000000000000","0x0200000000000000000000000000000000000000000000000000000000000000":"0x0200000000000000000000000000000000000000000000000000000000000000","0x0300000000000000000000000000000000000000000000000000000000000000":"0x0000000000000000000000000000000000000000000000000000000000000303"},"balance":"0x1","nonce":"0x1"},"bb00000000000000000000000000000000000000":{"code":"0x600154600354","storage":{"0x0000000000000000000000000000000000000000000000000000000000000000":"0x0000000000000000000000000000000000000000000000000000000000000000","0x0100000000000000000000000000000000000000000000000000000000000000":"0x0100000000000000000000000000000000000000000000000000000000000000","0x0200000000000000000000000000000000000000000000000000000000000000":"0x0200000000000000000000000000000000000000000000000000000000000000","0x0300000000000000000000000000000000000000000000000000000000000000":"0x0000000000000000000000000000000000000000000000000000000000000303"},"balance":"0x2","nonce":"0x1"}},"number":"0x0","gasUsed":"0x0","parentHash":"0x0000000000000000000000000000000000000000000000000000000000000000","baseFeePerGas":"0x3b9aca00"}"#;
        let genesis: Genesis = serde_json::from_str(s).unwrap();

        // assert that the alloc was picked up
        let acc = genesis
            .alloc
            .get(&"0xaa00000000000000000000000000000000000000".parse::<Address>().unwrap())
            .unwrap();
        assert_eq!(acc.balance, U256::from(1));
        // assert that the cancun time was picked up
        assert_eq!(genesis.config.cancun_time, Some(4661));
        // assert that the prague time was picked up
        assert_eq!(genesis.config.prague_time, Some(4662));
    }

    #[test]
    fn test_parse_cancun_genesis_all_formats() {
        let s = r#"{"config":{"ethash":{},"chainId":1337,"homesteadBlock":0,"eip150Block":0,"eip155Block":0,"eip158Block":0,"byzantiumBlock":0,"constantinopleBlock":0,"petersburgBlock":0,"istanbulBlock":0,"berlinBlock":0,"londonBlock":0,"terminalTotalDifficulty":0,"terminalTotalDifficultyPassed":true,"shanghaiTime":0,"cancunTime":4661},"nonce":"0x0","timestamp":"0x0","extraData":"0x","gasLimit":"0x4c4b40","difficulty":"0x1","mixHash":"0x0000000000000000000000000000000000000000000000000000000000000000","coinbase":"0x0000000000000000000000000000000000000000","alloc":{"658bdf435d810c91414ec09147daa6db62406379":{"balance":"0x487a9a304539440000"},"aa00000000000000000000000000000000000000":{"code":"0x6042","storage":{"0x0000000000000000000000000000000000000000000000000000000000000000":"0x0000000000000000000000000000000000000000000000000000000000000000","0x0100000000000000000000000000000000000000000000000000000000000000":"0x0100000000000000000000000000000000000000000000000000000000000000","0x0200000000000000000000000000000000000000000000000000000000000000":"0x0200000000000000000000000000000000000000000000000000000000000000","0x0300000000000000000000000000000000000000000000000000000000000000":"0x0000000000000000000000000000000000000000000000000000000000000303"},"balance":"0x1","nonce":"0x1"},"bb00000000000000000000000000000000000000":{"code":"0x600154600354","storage":{"0x0000000000000000000000000000000000000000000000000000000000000000":"0x0000000000000000000000000000000000000000000000000000000000000000","0x0100000000000000000000000000000000000000000000000000000000000000":"0x0100000000000000000000000000000000000000000000000000000000000000","0x0200000000000000000000000000000000000000000000000000000000000000":"0x0200000000000000000000000000000000000000000000000000000000000000","0x0300000000000000000000000000000000000000000000000000000000000000":"0x0000000000000000000000000000000000000000000000000000000000000303"},"balance":"0x2","nonce":"0x1"}},"number":"0x0","gasUsed":"0x0","parentHash":"0x0000000000000000000000000000000000000000000000000000000000000000","baseFeePerGas":"0x3b9aca00"}"#;
        let genesis: Genesis = serde_json::from_str(s).unwrap();

        // assert that the alloc was picked up
        let acc = genesis
            .alloc
            .get(&"0xaa00000000000000000000000000000000000000".parse::<Address>().unwrap())
            .unwrap();
        assert_eq!(acc.balance, U256::from(1));
        // assert that the cancun time was picked up
        assert_eq!(genesis.config.cancun_time, Some(4661));
    }

    #[test]
    fn test_paris_block_and_total_difficulty() {
        let genesis = Genesis { gas_limit: 0x2fefd8u64, ..Default::default() };
        let paris_chainspec = ChainSpecBuilder::default()
            .chain(Chain::from_id(1337))
            .genesis(genesis)
            .paris_activated()
            .build();
        assert_eq!(paris_chainspec.paris_block_and_final_difficulty, Some((0, U256::ZERO)));
    }

    #[test]
    fn test_default_cancun_header_forkhash() {
        // set the gas limit from the hive test genesis according to the hash
        let genesis = Genesis { gas_limit: 0x2fefd8u64, ..Default::default() };
        let default_chainspec = ChainSpecBuilder::default()
            .chain(Chain::from_id(1337))
            .genesis(genesis)
            .cancun_activated()
            .build();
        let mut header = default_chainspec.genesis_header().clone();

        // set the state root to the same as in the hive test the hash was pulled from
        header.state_root =
            B256::from_str("0x62e2595e017f0ca23e08d17221010721a71c3ae932f4ea3cb12117786bb392d4")
                .unwrap();

        // shanghai is activated so we should have a withdrawals root
        assert_eq!(header.withdrawals_root, Some(EMPTY_WITHDRAWALS));

        // cancun is activated so we should have a zero parent beacon block root, zero blob gas
        // used, and zero excess blob gas
        assert_eq!(header.parent_beacon_block_root, Some(B256::ZERO));
        assert_eq!(header.blob_gas_used, Some(0));
        assert_eq!(header.excess_blob_gas, Some(0));

        // check the genesis hash
        let genesis_hash = header.hash_slow();
        let expected_hash =
            b256!("0x16bb7c59613a5bad3f7c04a852fd056545ade2483968d9a25a1abb05af0c4d37");
        assert_eq!(genesis_hash, expected_hash);

        // check that the forkhash is correct
        let expected_forkhash = ForkHash(hex!("8062457a"));
        assert_eq!(ForkHash::from(genesis_hash), expected_forkhash);
    }

    #[test]
    fn holesky_paris_activated_at_genesis() {
        assert!(HOLESKY
            .fork(EthereumHardfork::Paris)
            .active_at_ttd(HOLESKY.genesis.difficulty, HOLESKY.genesis.difficulty));
    }

    #[test]
    fn test_genesis_format_deserialization() {
        // custom genesis with chain config
        let config = ChainConfig {
            chain_id: 2600,
            homestead_block: Some(0),
            eip150_block: Some(0),
            eip155_block: Some(0),
            eip158_block: Some(0),
            byzantium_block: Some(0),
            constantinople_block: Some(0),
            petersburg_block: Some(0),
            istanbul_block: Some(0),
            berlin_block: Some(0),
            london_block: Some(0),
            shanghai_time: Some(0),
            terminal_total_difficulty: Some(U256::ZERO),
            terminal_total_difficulty_passed: true,
            ..Default::default()
        };
        // genesis
        let genesis = Genesis {
            config,
            nonce: 0,
            timestamp: 1698688670,
            gas_limit: 5000,
            difficulty: U256::ZERO,
            mix_hash: B256::ZERO,
            coinbase: Address::ZERO,
            ..Default::default()
        };

        // seed accounts after genesis struct created
        let address = hex!("0x6Be02d1d3665660d22FF9624b7BE0551ee1Ac91b").into();
        let account = GenesisAccount::default().with_balance(U256::from(33));
        let genesis = genesis.extend_accounts(HashMap::from([(address, account)]));

        // ensure genesis is deserialized correctly
        let serialized_genesis = serde_json::to_string(&genesis).unwrap();
        let deserialized_genesis: Genesis = serde_json::from_str(&serialized_genesis).unwrap();

        assert_eq!(genesis, deserialized_genesis);
    }

    #[test]
    fn check_fork_id_chainspec_with_fork_condition_never() {
        let spec = ChainSpec {
            chain: Chain::mainnet(),
            genesis: Genesis::default(),
            hardforks: ChainHardforks::new(vec![(
                EthereumHardfork::Frontier.boxed(),
                ForkCondition::Never,
            )]),
            paris_block_and_final_difficulty: None,
            deposit_contract: None,
            ..Default::default()
        };

        assert_eq!(spec.hardfork_fork_id(EthereumHardfork::Frontier), None);
    }

    #[test]
    fn check_fork_filter_chainspec_with_fork_condition_never() {
        let spec = ChainSpec {
            chain: Chain::mainnet(),
            genesis: Genesis::default(),
            hardforks: ChainHardforks::new(vec![(
                EthereumHardfork::Shanghai.boxed(),
                ForkCondition::Never,
            )]),
            paris_block_and_final_difficulty: None,
            deposit_contract: None,
            ..Default::default()
        };

        assert_eq!(spec.hardfork_fork_filter(EthereumHardfork::Shanghai), None);
    }

    #[test]
    fn latest_eth_mainnet_fork_id() {
        // BPO2
        assert_eq!(ForkId { hash: ForkHash(hex!("0xfd414558")), next: 0 }, MAINNET.latest_fork_id())
    }

    #[test]
    fn latest_hoodi_mainnet_fork_id() {
        // BPO2
        assert_eq!(ForkId { hash: ForkHash(hex!("0x23aa1351")), next: 0 }, HOODI.latest_fork_id())
    }

    #[test]
    fn latest_holesky_mainnet_fork_id() {
        // BPO2
        assert_eq!(ForkId { hash: ForkHash(hex!("0x9bc6cb31")), next: 0 }, HOLESKY.latest_fork_id())
    }

    #[test]
    fn latest_sepolia_mainnet_fork_id() {
        // BPO2
        assert_eq!(ForkId { hash: ForkHash(hex!("0x268956b6")), next: 0 }, SEPOLIA.latest_fork_id())
    }

    #[test]
    fn test_fork_order_ethereum_mainnet() {
        let genesis = Genesis {
            config: ChainConfig {
                chain_id: 0,
                homestead_block: Some(0),
                dao_fork_block: Some(0),
                dao_fork_support: false,
                eip150_block: Some(0),
                eip155_block: Some(0),
                eip158_block: Some(0),
                byzantium_block: Some(0),
                constantinople_block: Some(0),
                petersburg_block: Some(0),
                istanbul_block: Some(0),
                muir_glacier_block: Some(0),
                berlin_block: Some(0),
                london_block: Some(0),
                arrow_glacier_block: Some(0),
                gray_glacier_block: Some(0),
                merge_netsplit_block: Some(0),
                shanghai_time: Some(0),
                cancun_time: Some(0),
                terminal_total_difficulty: Some(U256::ZERO),
                ..Default::default()
            },
            ..Default::default()
        };

        let chain_spec: ChainSpec = genesis.into();

        let hardforks: Vec<_> = chain_spec.hardforks.forks_iter().map(|(h, _)| h).collect();
        let expected_hardforks = vec![
            EthereumHardfork::Frontier.boxed(),
            EthereumHardfork::Homestead.boxed(),
            EthereumHardfork::Dao.boxed(),
            EthereumHardfork::Tangerine.boxed(),
            EthereumHardfork::SpuriousDragon.boxed(),
            EthereumHardfork::Byzantium.boxed(),
            EthereumHardfork::Constantinople.boxed(),
            EthereumHardfork::Petersburg.boxed(),
            EthereumHardfork::Istanbul.boxed(),
            EthereumHardfork::MuirGlacier.boxed(),
            EthereumHardfork::Berlin.boxed(),
            EthereumHardfork::London.boxed(),
            EthereumHardfork::ArrowGlacier.boxed(),
            EthereumHardfork::GrayGlacier.boxed(),
            EthereumHardfork::Paris.boxed(),
            EthereumHardfork::Shanghai.boxed(),
            EthereumHardfork::Cancun.boxed(),
        ];

        assert!(expected_hardforks
            .iter()
            .zip(hardforks.iter())
            .all(|(expected, actual)| &**expected == *actual));
        assert_eq!(expected_hardforks.len(), hardforks.len());
    }

    #[test]
    fn test_calc_base_block_reward() {
        // ((block number, td), reward)
        let cases = [
            // Pre-byzantium
            ((0, U256::ZERO), Some(ETH_TO_WEI * 5)),
            // Byzantium
            ((4370000, U256::ZERO), Some(ETH_TO_WEI * 3)),
            // Petersburg
            ((7280000, U256::ZERO), Some(ETH_TO_WEI * 2)),
            // Merge
            ((15537394, U256::from(58_750_000_000_000_000_000_000_u128)), None),
        ];

        for ((block_number, _td), expected_reward) in cases {
            assert_eq!(base_block_reward(&*MAINNET, block_number), expected_reward);
        }
    }

    #[test]
    fn test_calc_full_block_reward() {
        let base_reward = ETH_TO_WEI;
        let one_thirty_twoth_reward = base_reward >> 5;

        // (num_ommers, reward)
        let cases = [
            (0, base_reward),
            (1, base_reward + one_thirty_twoth_reward),
            (2, base_reward + one_thirty_twoth_reward * 2),
        ];

        for (num_ommers, expected_reward) in cases {
            assert_eq!(block_reward(base_reward, num_ommers), expected_reward);
        }
    }

    #[test]
    fn blob_params_from_genesis() {
        let s = r#"{
            "blobSchedule": {
                "cancun":{
                    "baseFeeUpdateFraction":3338477,
                    "max":6,
                    "target":3
                },
                "prague":{
                    "baseFeeUpdateFraction":3338477,
                    "max":6,
                    "target":3
                }
            }
        }"#;
        let config: ChainConfig = serde_json::from_str(s).unwrap();
        let hardfork_params = config.blob_schedule_blob_params();
        let expected = BlobScheduleBlobParams {
            cancun: BlobParams {
                target_blob_count: 3,
                max_blob_count: 6,
                update_fraction: 3338477,
                min_blob_fee: BLOB_TX_MIN_BLOB_GASPRICE,
                max_blobs_per_tx: 6,
                blob_base_cost: 0,
            },
            prague: BlobParams {
                target_blob_count: 3,
                max_blob_count: 6,
                update_fraction: 3338477,
                min_blob_fee: BLOB_TX_MIN_BLOB_GASPRICE,
                max_blobs_per_tx: 6,
                blob_base_cost: 0,
            },
            ..Default::default()
        };
        assert_eq!(hardfork_params, expected);
    }
}<|MERGE_RESOLUTION|>--- conflicted
+++ resolved
@@ -15,13 +15,8 @@
     Header,
 };
 use alloy_eips::{
-<<<<<<< HEAD
     eip1559::INITIAL_BASE_FEE, eip6110::MAINNET_DEPOSIT_CONTRACT_ADDRESS,
-    eip7685::EMPTY_REQUESTS_HASH, eip7892::BlobScheduleBlobParams,
-=======
-    eip1559::INITIAL_BASE_FEE, eip7685::EMPTY_REQUESTS_HASH, eip7840::BlobParams,
-    eip7892::BlobScheduleBlobParams,
->>>>>>> db524d15
+    eip7685::EMPTY_REQUESTS_HASH, eip7840::BlobParams, eip7892::BlobScheduleBlobParams,
 };
 use alloy_genesis::{ChainConfig, Genesis};
 use alloy_primitives::{address, b256, Address, BlockNumber, B256, U256};
@@ -479,8 +474,8 @@
             // We filter out TTD-based forks w/o a pre-known block since those do not show up in
             // the fork filter.
             Some(match condition {
-                ForkCondition::Block(block) |
-                ForkCondition::TTD { fork_block: Some(block), .. } => ForkFilterKey::Block(block),
+                ForkCondition::Block(block)
+                | ForkCondition::TTD { fork_block: Some(block), .. } => ForkFilterKey::Block(block),
                 ForkCondition::Timestamp(time) => ForkFilterKey::Time(time),
                 _ => return None,
             })
@@ -507,8 +502,8 @@
         for (_, cond) in self.hardforks.forks_iter() {
             // handle block based forks and the sepolia merge netsplit block edge case (TTD
             // ForkCondition with Some(block))
-            if let ForkCondition::Block(block) |
-            ForkCondition::TTD { fork_block: Some(block), .. } = cond
+            if let ForkCondition::Block(block)
+            | ForkCondition::TTD { fork_block: Some(block), .. } = cond
             {
                 if head.number >= block {
                     // skip duplicated hardforks: hardforks enabled at genesis block
