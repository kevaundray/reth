--- conflicted
+++ resolved
@@ -415,13 +415,8 @@
                 // Invalidate the account cache entry if destroyed
                 self.account_cache.invalidate(addr);
 
-<<<<<<< HEAD
-                invalidated_accounts.insert(addr);
+                self.invalidate_account_storage(addr);
                 continue;
-=======
-                self.invalidate_account_storage(addr);
-                continue
->>>>>>> 2f94b4b8
             }
 
             // If we have an account that was modified, but it has a `None` account info, some wild
@@ -501,9 +496,9 @@
                 let code_size = match value {
                     Some(bytecode) => {
                         // base weight + actual (padded) bytecode size + size of the jump table
-                        (size_of_val(value) +
-                            bytecode.bytecode().len() +
-                            bytecode
+                        (size_of_val(value)
+                            + bytecode.bytecode().len()
+                            + bytecode
                                 .legacy_jump_table()
                                 .map(|table| table.as_slice().len())
                                 .unwrap_or_default()) as u32
