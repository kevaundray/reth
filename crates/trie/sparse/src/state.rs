use crate::{
    blinded::{BlindedProvider, BlindedProviderFactory, DefaultBlindedProviderFactory},
<<<<<<< HEAD
    metrics::SparseStateTrieMetrics,
    trace, RevealedSparseTrie, SparseTrie, TrieMasks,
=======
    LeafLookup, RevealedSparseTrie, SparseTrie, TrieMasks,
>>>>>>> b4f9bec8
};
use alloc::{collections::VecDeque, vec::Vec};
use alloy_primitives::{
    hex,
    map::{B256Map, HashMap, HashSet},
    Bytes, B256,
};
use alloy_rlp::{Decodable, Encodable};
use core::{fmt, iter::Peekable};
use reth_execution_errors::{SparseStateTrieErrorKind, SparseStateTrieResult, SparseTrieErrorKind};
use reth_primitives_traits::Account;
use reth_trie_common::{
    proof::ProofNodes,
    updates::{StorageTrieUpdates, TrieUpdates},
    MultiProof, Nibbles, RlpNode, StorageMultiProof, TrieAccount, TrieMask, TrieNode,
    EMPTY_ROOT_HASH, TRIE_ACCOUNT_RLP_MAX_SIZE,
};
<<<<<<< HEAD
=======
use tracing::trace;
>>>>>>> b4f9bec8

/// Sparse state trie representing lazy-loaded Ethereum state trie.
pub struct SparseStateTrie<F: BlindedProviderFactory = DefaultBlindedProviderFactory> {
    /// Blinded node provider factory.
    provider_factory: F,
    /// Sparse account trie.
    state: SparseTrie<F::AccountNodeProvider>,
    /// Sparse storage tries.
    storages: B256Map<SparseTrie<F::StorageNodeProvider>>,
    /// Collection of revealed account trie paths.
    revealed_account_paths: HashSet<Nibbles>,
    /// Collection of revealed storage trie paths, per account.
    revealed_storage_paths: B256Map<HashSet<Nibbles>>,
    /// Flag indicating whether trie updates should be retained.
    retain_updates: bool,
    /// Reusable buffer for RLP encoding of trie accounts.
    account_rlp_buf: Vec<u8>,
    /// Metrics for the sparse state trie.
    #[cfg(feature = "metrics")]
    metrics: crate::metrics::SparseStateTrieMetrics,
}

#[cfg(test)]
impl Default for SparseStateTrie {
    fn default() -> Self {
        Self {
            provider_factory: DefaultBlindedProviderFactory,
            state: Default::default(),
            storages: Default::default(),
            revealed_account_paths: Default::default(),
            revealed_storage_paths: Default::default(),
            retain_updates: false,
            account_rlp_buf: Vec::with_capacity(TRIE_ACCOUNT_RLP_MAX_SIZE),
            #[cfg(feature = "metrics")]
            metrics: Default::default(),
        }
    }
}

impl<P: BlindedProviderFactory> fmt::Debug for SparseStateTrie<P> {
    fn fmt(&self, f: &mut fmt::Formatter<'_>) -> fmt::Result {
        f.debug_struct("SparseStateTrie")
            .field("state", &self.state)
            .field("storages", &self.storages)
            .field("revealed_account_paths", &self.revealed_account_paths)
            .field("revealed_storage_paths", &self.revealed_storage_paths)
            .field("retain_updates", &self.retain_updates)
            .field("account_rlp_buf", &hex::encode(&self.account_rlp_buf))
            .finish_non_exhaustive()
    }
}

#[cfg(test)]
impl SparseStateTrie {
    /// Create state trie from state trie.
    pub fn from_state(state: SparseTrie) -> Self {
        Self { state, ..Default::default() }
    }
}

impl<F: BlindedProviderFactory> SparseStateTrie<F> {
    /// Create new [`SparseStateTrie`] with blinded node provider factory.
    pub fn new(provider_factory: F) -> Self {
        Self {
            provider_factory,
            state: Default::default(),
            storages: Default::default(),
            revealed_account_paths: Default::default(),
            revealed_storage_paths: Default::default(),
            retain_updates: false,
            account_rlp_buf: Vec::with_capacity(TRIE_ACCOUNT_RLP_MAX_SIZE),
            #[cfg(feature = "metrics")]
            metrics: Default::default(),
        }
    }

    /// Set the retention of branch node updates and deletions.
    pub const fn with_updates(mut self, retain_updates: bool) -> Self {
        self.retain_updates = retain_updates;
        self
    }

    /// Returns `true` if account was already revealed.
    pub fn is_account_revealed(&self, account: B256) -> bool {
        self.revealed_account_paths.contains(&Nibbles::unpack(account))
    }

    /// Was the account witness for `address` complete?
    pub fn check_valid_account_witness(&self, address: B256) -> bool {
        let path = Nibbles::unpack(address);
        let trie = match self.state_trie_ref() {
            Some(t) => t,
            None => return false,
        };

        matches!(
            trie.find_leaf(&path, None),
            Ok(LeafLookup::Exists | LeafLookup::NonExistent { .. })
        )
    }

    /// Was the storage-slot witness for (`address`,`slot`) complete?
    pub fn check_valid_storage_witness(&self, address: B256, slot: B256) -> bool {
        let path = Nibbles::unpack(slot);
        let trie = match self.storage_trie_ref(&address) {
            Some(t) => t,
            None => return false,
        };

        matches!(
            trie.find_leaf(&path, None),
            Ok(LeafLookup::Exists | LeafLookup::NonExistent { .. })
        )
    }

    /// Returns `true` if storage slot for account was already revealed.
    pub fn is_storage_slot_revealed(&self, account: B256, slot: B256) -> bool {
        self.revealed_storage_paths
            .get(&account)
            .is_some_and(|slots| slots.contains(&Nibbles::unpack(slot)))
    }

    /// Returns reference to bytes representing leaf value for the target account.
    pub fn get_account_value(&self, account: &B256) -> Option<&Vec<u8>> {
        self.state.as_revealed_ref()?.get_leaf_value(&Nibbles::unpack(account))
    }

    /// Returns reference to bytes representing leaf value for the target account and storage slot.
    pub fn get_storage_slot_value(&self, account: &B256, slot: &B256) -> Option<&Vec<u8>> {
        self.storages.get(account)?.as_revealed_ref()?.get_leaf_value(&Nibbles::unpack(slot))
    }

    /// Returns reference to state trie if it was revealed.
    pub const fn state_trie_ref(&self) -> Option<&RevealedSparseTrie<F::AccountNodeProvider>> {
        self.state.as_revealed_ref()
    }

    /// Returns reference to storage trie if it was revealed.
    pub fn storage_trie_ref(
        &self,
        address: &B256,
    ) -> Option<&RevealedSparseTrie<F::StorageNodeProvider>> {
        self.storages.get(address).and_then(|e| e.as_revealed_ref())
    }

    /// Returns mutable reference to storage sparse trie if it was revealed.
    pub fn storage_trie_mut(
        &mut self,
        address: &B256,
    ) -> Option<&mut RevealedSparseTrie<F::StorageNodeProvider>> {
        self.storages.get_mut(address).and_then(|e| e.as_revealed_mut())
    }

    /// Takes the storage trie for the provided address.
    pub fn take_storage_trie(
        &mut self,
        address: &B256,
    ) -> Option<SparseTrie<F::StorageNodeProvider>> {
        self.storages.remove(address)
    }

    /// Inserts storage trie for the provided address.
    pub fn insert_storage_trie(
        &mut self,
        address: B256,
        storage_trie: SparseTrie<F::StorageNodeProvider>,
    ) {
        self.storages.insert(address, storage_trie);
    }

    /// Reveal unknown trie paths from provided leaf path and its proof for the account.
    ///
    /// Panics if trie updates retention is enabled.
    ///
    /// NOTE: This method does not extensively validate the proof.
    pub fn reveal_account(
        &mut self,
        account: B256,
        proof: impl IntoIterator<Item = (Nibbles, Bytes)>,
    ) -> SparseStateTrieResult<()> {
        assert!(!self.retain_updates);

        if self.is_account_revealed(account) {
            return Ok(());
        }

        let mut proof = proof.into_iter().peekable();

        let Some(root_node) = self.validate_root_node(&mut proof)? else { return Ok(()) };

        // Reveal root node if it wasn't already.
        let trie = self.state.reveal_root_with_provider(
            self.provider_factory.account_node_provider(),
            root_node,
            TrieMasks::none(),
            self.retain_updates,
        )?;

        // Reveal the remaining proof nodes.
        for (path, bytes) in proof {
            if self.revealed_account_paths.contains(&path) {
                continue
            }
            let node = TrieNode::decode(&mut &bytes[..])?;
            trie.reveal_node(path.clone(), node, TrieMasks::none())?;

            // Track the revealed path.
            self.revealed_account_paths.insert(path);
        }

        Ok(())
    }

    /// Reveal unknown trie paths from provided leaf path and its proof for the storage slot.
    ///
    /// Panics if trie updates retention is enabled.
    ///
    /// NOTE: This method does not extensively validate the proof.
    pub fn reveal_storage_slot(
        &mut self,
        account: B256,
        slot: B256,
        proof: impl IntoIterator<Item = (Nibbles, Bytes)>,
    ) -> SparseStateTrieResult<()> {
        assert!(!self.retain_updates);

        if self.is_storage_slot_revealed(account, slot) {
            return Ok(());
        }

        let mut proof = proof.into_iter().peekable();

        let Some(root_node) = self.validate_root_node(&mut proof)? else { return Ok(()) };

        // Reveal root node if it wasn't already.
        let trie = self.storages.entry(account).or_default().reveal_root_with_provider(
            self.provider_factory.storage_node_provider(account),
            root_node,
            TrieMasks::none(),
            self.retain_updates,
        )?;

        let revealed_nodes = self.revealed_storage_paths.entry(account).or_default();

        // Reveal the remaining proof nodes.
        for (path, bytes) in proof {
            // If the node is already revealed, skip it.
            if revealed_nodes.contains(&path) {
                continue
            }
            let node = TrieNode::decode(&mut &bytes[..])?;
            trie.reveal_node(path.clone(), node, TrieMasks::none())?;

            // Track the revealed path.
            revealed_nodes.insert(path);
        }

        Ok(())
    }

    /// Reveal unknown trie paths from multiproof.
    /// NOTE: This method does not extensively validate the proof.
    pub fn reveal_multiproof(&mut self, multiproof: MultiProof) -> SparseStateTrieResult<()> {
        let MultiProof {
            account_subtree,
            storages,
            branch_node_hash_masks,
            branch_node_tree_masks,
        } = multiproof;

        // first reveal the account proof nodes
        self.reveal_account_multiproof(
            account_subtree,
            branch_node_hash_masks,
            branch_node_tree_masks,
        )?;

        // then reveal storage proof nodes for each storage trie
        for (account, storage_subtree) in storages {
            self.reveal_storage_multiproof(account, storage_subtree)?;
        }

        Ok(())
    }

    /// Reveals an account multiproof.
    pub fn reveal_account_multiproof(
        &mut self,
        account_subtree: ProofNodes,
        branch_node_hash_masks: HashMap<Nibbles, TrieMask>,
        branch_node_tree_masks: HashMap<Nibbles, TrieMask>,
    ) -> SparseStateTrieResult<()> {
        let DecodedProofNodes {
            nodes,
            new_nodes,
            total_nodes: _total_nodes,
            skipped_nodes: _skipped_nodes,
        } = decode_proof_nodes(account_subtree, &self.revealed_account_paths)?;
        #[cfg(feature = "metrics")]
        {
            self.metrics.increment_total_account_nodes(_total_nodes as u64);
            self.metrics.increment_skipped_account_nodes(_skipped_nodes as u64);
        }
        let mut account_nodes = nodes.into_iter().peekable();

        if let Some(root_node) = Self::validate_root_node_decoded(&mut account_nodes)? {
            // Reveal root node if it wasn't already.
            let trie = self.state.reveal_root_with_provider(
                self.provider_factory.account_node_provider(),
                root_node,
                TrieMasks {
                    hash_mask: branch_node_hash_masks.get(&Nibbles::default()).copied(),
                    tree_mask: branch_node_tree_masks.get(&Nibbles::default()).copied(),
                },
                self.retain_updates,
            )?;

            // Reserve the capacity for new nodes ahead of time.
            trie.reserve_nodes(new_nodes);

            // Reveal the remaining proof nodes.
            for (path, node) in account_nodes {
                let (hash_mask, tree_mask) = if let TrieNode::Branch(_) = node {
                    (
                        branch_node_hash_masks.get(&path).copied(),
                        branch_node_tree_masks.get(&path).copied(),
                    )
                } else {
                    (None, None)
                };

                trace!(target: "trie::sparse", ?path, ?node, ?hash_mask, ?tree_mask, "Revealing account node");
                trie.reveal_node(path.clone(), node, TrieMasks { hash_mask, tree_mask })?;

                // Track the revealed path.
                self.revealed_account_paths.insert(path);
            }
        }

        Ok(())
    }

    /// Reveals a storage multiproof for the given address.
    pub fn reveal_storage_multiproof(
        &mut self,
        account: B256,
        storage_subtree: StorageMultiProof,
    ) -> SparseStateTrieResult<()> {
        let revealed_nodes = self.revealed_storage_paths.entry(account).or_default();

        let DecodedProofNodes {
            nodes,
            new_nodes,
            total_nodes: _total_nodes,
            skipped_nodes: _skipped_nodes,
        } = decode_proof_nodes(storage_subtree.subtree, revealed_nodes)?;
        #[cfg(feature = "metrics")]
        {
            self.metrics.increment_total_storage_nodes(_total_nodes as u64);
            self.metrics.increment_skipped_storage_nodes(_skipped_nodes as u64);
        }
        let mut nodes = nodes.into_iter().peekable();

        if let Some(root_node) = Self::validate_root_node_decoded(&mut nodes)? {
            // Reveal root node if it wasn't already.
            let trie = self.storages.entry(account).or_default().reveal_root_with_provider(
                self.provider_factory.storage_node_provider(account),
                root_node,
                TrieMasks {
                    hash_mask: storage_subtree
                        .branch_node_hash_masks
                        .get(&Nibbles::default())
                        .copied(),
                    tree_mask: storage_subtree
                        .branch_node_tree_masks
                        .get(&Nibbles::default())
                        .copied(),
                },
                self.retain_updates,
            )?;

            // Reserve the capacity for new nodes ahead of time.
            trie.reserve_nodes(new_nodes);

            // Reveal the remaining proof nodes.
            for (path, node) in nodes {
                let (hash_mask, tree_mask) = if let TrieNode::Branch(_) = node {
                    (
                        storage_subtree.branch_node_hash_masks.get(&path).copied(),
                        storage_subtree.branch_node_tree_masks.get(&path).copied(),
                    )
                } else {
                    (None, None)
                };

                trace!(target: "trie::sparse", ?account, ?path, ?node, ?hash_mask, ?tree_mask, "Revealing storage node");
                trie.reveal_node(path.clone(), node, TrieMasks { hash_mask, tree_mask })?;

                // Track the revealed path.
                revealed_nodes.insert(path);
            }
        }

        Ok(())
    }

    /// Reveal state witness with the given state root.
    /// The state witness is expected to be a map of `keccak(rlp(node)): rlp(node).`
    /// NOTE: This method does not extensively validate the witness.
    pub fn reveal_witness(
        &mut self,
        state_root: B256,
        witness: &B256Map<Bytes>,
    ) -> SparseStateTrieResult<()> {
        // Create a `(hash, path, maybe_account)` queue for traversing witness trie nodes
        // starting from the root node.
        let mut queue = VecDeque::from([(state_root, Nibbles::default(), None)]);

        while let Some((hash, path, maybe_account)) = queue.pop_front() {
            // Retrieve the trie node and decode it.
            let Some(trie_node_bytes) = witness.get(&hash) else { continue };
            let trie_node = TrieNode::decode(&mut &trie_node_bytes[..])?;

            // Push children nodes into the queue.
            match &trie_node {
                TrieNode::Branch(branch) => {
                    for (idx, maybe_child) in branch.as_ref().children() {
                        if let Some(child_hash) = maybe_child.and_then(RlpNode::as_hash) {
                            let mut child_path = path.clone();
                            child_path.push_unchecked(idx);
                            queue.push_back((child_hash, child_path, maybe_account));
                        }
                    }
                }
                TrieNode::Extension(ext) => {
                    if let Some(child_hash) = ext.child.as_hash() {
                        let mut child_path = path.clone();
                        child_path.extend_from_slice_unchecked(&ext.key);
                        queue.push_back((child_hash, child_path, maybe_account));
                    }
                }
                TrieNode::Leaf(leaf) => {
                    let mut full_path = path.clone();
                    full_path.extend_from_slice_unchecked(&leaf.key);
                    if maybe_account.is_none() {
                        let hashed_address = B256::from_slice(&full_path.pack());
                        let account = TrieAccount::decode(&mut &leaf.value[..])?;
                        if account.storage_root != EMPTY_ROOT_HASH {
                            queue.push_back((
                                account.storage_root,
                                Nibbles::default(),
                                Some(hashed_address),
                            ));
                        }
                    }
                }
                TrieNode::EmptyRoot => {} // nothing to do here
            };

            // Reveal the node itself.
            if let Some(account) = maybe_account {
                // Check that the path was not already revealed.
                if self
                    .revealed_storage_paths
                    .get(&account)
                    .is_none_or(|paths| !paths.contains(&path))
                {
                    let storage_trie_entry = self.storages.entry(account).or_default();
                    if path.is_empty() {
                        // Handle special storage state root node case.
                        storage_trie_entry.reveal_root_with_provider(
                            self.provider_factory.storage_node_provider(account),
                            trie_node,
                            TrieMasks::none(),
                            self.retain_updates,
                        )?;
                    } else {
                        // Reveal non-root storage trie node.
                        storage_trie_entry
                            .as_revealed_mut()
                            .ok_or(SparseTrieErrorKind::Blind)?
                            .reveal_node(path.clone(), trie_node, TrieMasks::none())?;
                    }

                    // Track the revealed path.
                    self.revealed_storage_paths.entry(account).or_default().insert(path);
                }
            }
            // Check that the path was not already revealed.
            else if !self.revealed_account_paths.contains(&path) {
                if path.is_empty() {
                    // Handle special state root node case.
                    self.state.reveal_root_with_provider(
                        self.provider_factory.account_node_provider(),
                        trie_node,
                        TrieMasks::none(),
                        self.retain_updates,
                    )?;
                } else {
                    // Reveal non-root state trie node.
                    self.state.as_revealed_mut().ok_or(SparseTrieErrorKind::Blind)?.reveal_node(
                        path.clone(),
                        trie_node,
                        TrieMasks::none(),
                    )?;
                }

                // Track the revealed path.
                self.revealed_account_paths.insert(path);
            }
        }

        Ok(())
    }

    /// Validates the root node of the proof and returns it if it exists and is valid.
    fn validate_root_node<I: Iterator<Item = (Nibbles, Bytes)>>(
        &self,
        proof: &mut Peekable<I>,
    ) -> SparseStateTrieResult<Option<TrieNode>> {
        // Validate root node.
        let Some((path, node)) = proof.next() else { return Ok(None) };
        if !path.is_empty() {
            return Err(SparseStateTrieErrorKind::InvalidRootNode { path, node }.into())
        }

        // Decode root node and perform sanity check.
        let root_node = TrieNode::decode(&mut &node[..])?;
        if matches!(root_node, TrieNode::EmptyRoot) && proof.peek().is_some() {
            return Err(SparseStateTrieErrorKind::InvalidRootNode { path, node }.into())
        }

        Ok(Some(root_node))
    }

    /// Validates the decoded root node of the proof and returns it if it exists and is valid.
    fn validate_root_node_decoded<I: Iterator<Item = (Nibbles, TrieNode)>>(
        proof: &mut Peekable<I>,
    ) -> SparseStateTrieResult<Option<TrieNode>> {
        // Validate root node.
        let Some((path, root_node)) = proof.next() else { return Ok(None) };
        if !path.is_empty() {
            return Err(SparseStateTrieErrorKind::InvalidRootNode {
                path,
                node: alloy_rlp::encode(&root_node).into(),
            }
            .into())
        }

        // Perform sanity check.
        if matches!(root_node, TrieNode::EmptyRoot) && proof.peek().is_some() {
            return Err(SparseStateTrieErrorKind::InvalidRootNode {
                path,
                node: alloy_rlp::encode(&root_node).into(),
            }
            .into())
        }

        Ok(Some(root_node))
    }

    /// Wipe the storage trie at the provided address.
    pub fn wipe_storage(&mut self, address: B256) -> SparseStateTrieResult<()> {
        if let Some(trie) = self.storages.get_mut(&address) {
            trie.wipe()?;
        }
        Ok(())
    }

    /// Calculates the hashes of the nodes below the provided level.
    ///
    /// If the trie has not been revealed, this function does nothing.
    pub fn calculate_below_level(&mut self, level: usize) {
        if let SparseTrie::Revealed(trie) = &mut self.state {
            trie.update_rlp_node_level(level);
        }
    }

    /// Returns storage sparse trie root if the trie has been revealed.
    pub fn storage_root(&mut self, account: B256) -> Option<B256> {
        self.storages.get_mut(&account).and_then(|trie| trie.root())
    }

    /// Returns mutable reference to the revealed sparse trie.
    ///
    /// If the trie is not revealed yet, its root will be revealed using the blinded node provider.
    fn revealed_trie_mut(
        &mut self,
    ) -> SparseStateTrieResult<&mut RevealedSparseTrie<F::AccountNodeProvider>> {
        match self.state {
            SparseTrie::Blind => {
                let (root_node, hash_mask, tree_mask) = self
                    .provider_factory
                    .account_node_provider()
                    .blinded_node(&Nibbles::default())?
                    .map(|node| {
                        TrieNode::decode(&mut &node.node[..])
                            .map(|decoded| (decoded, node.hash_mask, node.tree_mask))
                    })
                    .transpose()?
                    .unwrap_or((TrieNode::EmptyRoot, None, None));
                self.state
                    .reveal_root_with_provider(
                        self.provider_factory.account_node_provider(),
                        root_node,
                        TrieMasks { hash_mask, tree_mask },
                        self.retain_updates,
                    )
                    .map_err(Into::into)
            }
            SparseTrie::Revealed(ref mut trie) => Ok(trie),
        }
    }

    /// Returns sparse trie root.
    ///
    /// If the trie has not been revealed, this function reveals the root node and returns its hash.
    pub fn root(&mut self) -> SparseStateTrieResult<B256> {
        // record revealed node metrics
        #[cfg(feature = "metrics")]
        self.metrics.record();

        Ok(self.revealed_trie_mut()?.root())
    }

    /// Returns sparse trie root and trie updates if the trie has been revealed.
    pub fn root_with_updates(&mut self) -> SparseStateTrieResult<(B256, TrieUpdates)> {
        // record revealed node metrics
        #[cfg(feature = "metrics")]
        self.metrics.record();

        let storage_tries = self.storage_trie_updates();
        let revealed = self.revealed_trie_mut()?;

        let (root, updates) = (revealed.root(), revealed.take_updates());
        let updates = TrieUpdates {
            account_nodes: updates.updated_nodes,
            removed_nodes: updates.removed_nodes,
            storage_tries,
        };
        Ok((root, updates))
    }

    /// Returns storage trie updates for tries that have been revealed.
    ///
    /// Panics if any of the storage tries are not revealed.
    pub fn storage_trie_updates(&mut self) -> B256Map<StorageTrieUpdates> {
        self.storages
            .iter_mut()
            .map(|(address, trie)| {
                let trie = trie.as_revealed_mut().unwrap();
                let updates = trie.take_updates();
                let updates = StorageTrieUpdates {
                    is_deleted: updates.wiped,
                    storage_nodes: updates.updated_nodes,
                    removed_nodes: updates.removed_nodes,
                };
                (*address, updates)
            })
            .filter(|(_, updates)| !updates.is_empty())
            .collect()
    }

    /// Returns [`TrieUpdates`] by taking the updates from the revealed sparse tries.
    ///
    /// Returns `None` if the accounts trie is not revealed.
    pub fn take_trie_updates(&mut self) -> Option<TrieUpdates> {
        let storage_tries = self.storage_trie_updates();
        self.state.as_revealed_mut().map(|state| {
            let updates = state.take_updates();
            TrieUpdates {
                account_nodes: updates.updated_nodes,
                removed_nodes: updates.removed_nodes,
                storage_tries,
            }
        })
    }

    /// Update the account leaf node.
    pub fn update_account_leaf(
        &mut self,
        path: Nibbles,
        value: Vec<u8>,
    ) -> SparseStateTrieResult<()> {
        if !self.revealed_account_paths.contains(&path) {
            self.revealed_account_paths.insert(path.clone());
        }

        self.state.update_leaf(path, value)?;
        Ok(())
    }

    /// Update the leaf node of a storage trie at the provided address.
    pub fn update_storage_leaf(
        &mut self,
        address: B256,
        slot: Nibbles,
        value: Vec<u8>,
    ) -> SparseStateTrieResult<()> {
        if !self.revealed_storage_paths.get(&address).is_some_and(|slots| slots.contains(&slot)) {
            self.revealed_storage_paths.entry(address).or_default().insert(slot.clone());
        }

        let storage_trie = self.storages.get_mut(&address).ok_or(SparseTrieErrorKind::Blind)?;
        storage_trie.update_leaf(slot, value)?;
        Ok(())
    }

    /// Update or remove trie account based on new account info. This method will either recompute
    /// the storage root based on update storage trie or look it up from existing leaf value.
    ///
    /// If the new account info and storage trie are empty, the account leaf will be removed.
    pub fn update_account(&mut self, address: B256, account: Account) -> SparseStateTrieResult<()> {
        let nibbles = Nibbles::unpack(address);

        let storage_root = if let Some(storage_trie) = self.storages.get_mut(&address) {
            trace!(target: "trie::sparse", ?address, "Calculating storage root to update account");
            storage_trie.root().ok_or(SparseTrieErrorKind::Blind)?
        } else if self.is_account_revealed(address) {
            trace!(target: "trie::sparse", ?address, "Retrieving storage root from account leaf to update account");
            // The account was revealed, either...
            if let Some(value) = self.get_account_value(&address) {
                // ..it exists and we should take it's current storage root or...
                TrieAccount::decode(&mut &value[..])?.storage_root
            } else {
                // ...the account is newly created and the storage trie is empty.
                EMPTY_ROOT_HASH
            }
        } else {
            return Err(SparseTrieErrorKind::Blind.into())
        };

        if account.is_empty() && storage_root == EMPTY_ROOT_HASH {
            trace!(target: "trie::sparse", ?address, "Removing account");
            self.remove_account_leaf(&nibbles)
        } else {
            trace!(target: "trie::sparse", ?address, "Updating account");
            self.account_rlp_buf.clear();
            account.into_trie_account(storage_root).encode(&mut self.account_rlp_buf);
            self.update_account_leaf(nibbles, self.account_rlp_buf.clone())
        }
    }

    /// Update the storage root of a revealed account.
    ///
    /// If the account doesn't exist in the trie, the function is a no-op.
    ///
    /// If the new storage root is empty, and the account info was already empty, the account leaf
    /// will be removed.
    pub fn update_account_storage_root(&mut self, address: B256) -> SparseStateTrieResult<()> {
        if !self.is_account_revealed(address) {
            return Err(SparseTrieErrorKind::Blind.into())
        }

        // Nothing to update if the account doesn't exist in the trie.
        let Some(mut trie_account) = self
            .get_account_value(&address)
            .map(|v| TrieAccount::decode(&mut &v[..]))
            .transpose()?
        else {
            trace!(target: "trie::sparse", ?address, "Account not found in trie, skipping storage root update");
            return Ok(())
        };

        // Calculate the new storage root. If the storage trie doesn't exist, the storage root will
        // be empty.
        let storage_root = if let Some(storage_trie) = self.storages.get_mut(&address) {
            trace!(target: "trie::sparse", ?address, "Calculating storage root to update account");
            storage_trie.root().ok_or(SparseTrieErrorKind::Blind)?
        } else {
            EMPTY_ROOT_HASH
        };

        // Update the account with the new storage root.
        trie_account.storage_root = storage_root;

        let nibbles = Nibbles::unpack(address);
        if trie_account == TrieAccount::default() {
            // If the account is empty, remove it.
            trace!(target: "trie::sparse", ?address, "Removing account because the storage root is empty");
            self.remove_account_leaf(&nibbles)?;
        } else {
            // Otherwise, update the account leaf.
            trace!(target: "trie::sparse", ?address, "Updating account with the new storage root");
            self.account_rlp_buf.clear();
            trie_account.encode(&mut self.account_rlp_buf);
            self.update_account_leaf(nibbles, self.account_rlp_buf.clone())?;
        }

        Ok(())
    }

    /// Remove the account leaf node.
    pub fn remove_account_leaf(&mut self, path: &Nibbles) -> SparseStateTrieResult<()> {
        self.state.remove_leaf(path)?;
        Ok(())
    }

    /// Update the leaf node of a storage trie at the provided address.
    pub fn remove_storage_leaf(
        &mut self,
        address: B256,
        slot: &Nibbles,
    ) -> SparseStateTrieResult<()> {
        let storage_trie = self.storages.get_mut(&address).ok_or(SparseTrieErrorKind::Blind)?;
        storage_trie.remove_leaf(slot)?;
        Ok(())
    }
}

/// Result of [`decode_proof_nodes`].
#[derive(Debug, PartialEq, Eq)]
struct DecodedProofNodes {
    /// Filtered, decoded and sorted proof nodes.
    nodes: Vec<(Nibbles, TrieNode)>,
    /// Number of nodes in the proof.
    total_nodes: usize,
    /// Number of nodes that were skipped because they were already revealed.
    skipped_nodes: usize,
    /// Number of new nodes that will be revealed. This includes all children of branch nodes, even
    /// if they are not in the proof.
    new_nodes: usize,
}

/// Decodes the proof nodes returning additional information about the number of total, skipped, and
/// new nodes.
fn decode_proof_nodes(
    proof_nodes: ProofNodes,
    revealed_nodes: &HashSet<Nibbles>,
) -> alloy_rlp::Result<DecodedProofNodes> {
    let mut result = DecodedProofNodes {
        nodes: Vec::with_capacity(proof_nodes.len()),
        total_nodes: 0,
        skipped_nodes: 0,
        new_nodes: 0,
    };

    for (path, bytes) in proof_nodes.into_inner() {
        result.total_nodes += 1;
        // If the node is already revealed, skip it.
        if revealed_nodes.contains(&path) {
            result.skipped_nodes += 1;
            continue
        }

        let node = TrieNode::decode(&mut &bytes[..])?;
        result.new_nodes += 1;
        // If it's a branch node, increase the number of new nodes by the number of children
        // according to the state mask.
        if let TrieNode::Branch(branch) = &node {
            result.new_nodes += branch.state_mask.count_ones() as usize;
        }

        result.nodes.push((path, node));
    }

    result.nodes.sort_unstable_by(|a, b| a.0.cmp(&b.0));
    Ok(result)
}

#[cfg(test)]
mod tests {
    use super::*;
    use alloy_primitives::{
        b256,
        map::{HashMap, HashSet},
        Bytes, U256,
    };
    use alloy_rlp::EMPTY_STRING_CODE;
    use arbitrary::Arbitrary;
    use assert_matches::assert_matches;
    use rand::{rngs::StdRng, Rng, SeedableRng};
    use reth_primitives_traits::Account;
    use reth_trie::{updates::StorageTrieUpdates, HashBuilder, EMPTY_ROOT_HASH};
    use reth_trie_common::{
        proof::{ProofNodes, ProofRetainer},
        BranchNode, LeafNode, StorageMultiProof, TrieMask,
    };

    #[test]
    fn validate_root_node_first_node_not_root() {
        let sparse = SparseStateTrie::default();
        let proof = [(Nibbles::from_nibbles([0x1]), Bytes::from([EMPTY_STRING_CODE]))];
        assert_matches!(
            sparse.validate_root_node(&mut proof.into_iter().peekable()).map_err(|e| e.into_kind()),
            Err(SparseStateTrieErrorKind::InvalidRootNode { .. })
        );
    }

    #[test]
    fn validate_root_node_invalid_proof_with_empty_root() {
        let sparse = SparseStateTrie::default();
        let proof = [
            (Nibbles::default(), Bytes::from([EMPTY_STRING_CODE])),
            (Nibbles::from_nibbles([0x1]), Bytes::new()),
        ];
        assert_matches!(
            sparse.validate_root_node(&mut proof.into_iter().peekable()).map_err(|e| e.into_kind()),
            Err(SparseStateTrieErrorKind::InvalidRootNode { .. })
        );
    }

    #[test]
    fn reveal_account_empty() {
        let retainer = ProofRetainer::from_iter([Nibbles::default()]);
        let mut hash_builder = HashBuilder::default().with_proof_retainer(retainer);
        hash_builder.root();
        let proofs = hash_builder.take_proof_nodes();
        assert_eq!(proofs.len(), 1);

        let mut sparse = SparseStateTrie::default();
        assert_eq!(sparse.state, SparseTrie::Blind);

        sparse.reveal_account(Default::default(), proofs.into_inner()).unwrap();
        assert_eq!(sparse.state, SparseTrie::revealed_empty());
    }

    #[test]
    fn reveal_storage_slot_empty() {
        let retainer = ProofRetainer::from_iter([Nibbles::default()]);
        let mut hash_builder = HashBuilder::default().with_proof_retainer(retainer);
        hash_builder.root();
        let proofs = hash_builder.take_proof_nodes();
        assert_eq!(proofs.len(), 1);

        let mut sparse = SparseStateTrie::default();
        assert!(sparse.storages.is_empty());

        sparse
            .reveal_storage_slot(Default::default(), Default::default(), proofs.into_inner())
            .unwrap();
        assert_eq!(
            sparse.storages,
            HashMap::from_iter([(Default::default(), SparseTrie::revealed_empty())])
        );
    }

    #[test]
    fn reveal_account_path_twice() {
        let mut sparse = SparseStateTrie::default();

        let leaf_value = alloy_rlp::encode(TrieAccount::default());
        let leaf_1 = alloy_rlp::encode(TrieNode::Leaf(LeafNode::new(
            Nibbles::default(),
            leaf_value.clone(),
        )));
        let leaf_2 = alloy_rlp::encode(TrieNode::Leaf(LeafNode::new(
            Nibbles::default(),
            leaf_value.clone(),
        )));

        let multiproof = MultiProof {
            account_subtree: ProofNodes::from_iter([
                (
                    Nibbles::default(),
                    alloy_rlp::encode(TrieNode::Branch(BranchNode {
                        stack: vec![RlpNode::from_rlp(&leaf_1), RlpNode::from_rlp(&leaf_2)],
                        state_mask: TrieMask::new(0b11),
                    }))
                    .into(),
                ),
                (Nibbles::from_nibbles([0x0]), leaf_1.clone().into()),
                (Nibbles::from_nibbles([0x1]), leaf_1.clone().into()),
            ]),
            ..Default::default()
        };

        // Reveal multiproof and check that the state trie contains the leaf node and value
        sparse.reveal_multiproof(multiproof.clone()).unwrap();
        assert!(sparse
            .state_trie_ref()
            .unwrap()
            .nodes_ref()
            .contains_key(&Nibbles::from_nibbles([0x0])),);
        assert_eq!(
            sparse.state_trie_ref().unwrap().get_leaf_value(&Nibbles::from_nibbles([0x0])),
            Some(&leaf_value)
        );

        // Remove the leaf node and check that the state trie does not contain the leaf node and
        // value
        sparse.remove_account_leaf(&Nibbles::from_nibbles([0x0])).unwrap();
        assert!(!sparse
            .state_trie_ref()
            .unwrap()
            .nodes_ref()
            .contains_key(&Nibbles::from_nibbles([0x0])),);
        assert!(sparse
            .state_trie_ref()
            .unwrap()
            .get_leaf_value(&Nibbles::from_nibbles([0x0]))
            .is_none());

        // Reveal multiproof again and check that the state trie still does not contain the leaf
        // node and value, because they were already revealed before
        sparse.reveal_multiproof(multiproof).unwrap();
        assert!(!sparse
            .state_trie_ref()
            .unwrap()
            .nodes_ref()
            .contains_key(&Nibbles::from_nibbles([0x0])));
        assert!(sparse
            .state_trie_ref()
            .unwrap()
            .get_leaf_value(&Nibbles::from_nibbles([0x0]))
            .is_none());
    }

    #[test]
    fn reveal_storage_path_twice() {
        let mut sparse = SparseStateTrie::default();

        let leaf_value = alloy_rlp::encode(TrieAccount::default());
        let leaf_1 = alloy_rlp::encode(TrieNode::Leaf(LeafNode::new(
            Nibbles::default(),
            leaf_value.clone(),
        )));
        let leaf_2 = alloy_rlp::encode(TrieNode::Leaf(LeafNode::new(
            Nibbles::default(),
            leaf_value.clone(),
        )));

        let multiproof = MultiProof {
            storages: HashMap::from_iter([(
                B256::ZERO,
                StorageMultiProof {
                    root: B256::ZERO,
                    subtree: ProofNodes::from_iter([
                        (
                            Nibbles::default(),
                            alloy_rlp::encode(TrieNode::Branch(BranchNode {
                                stack: vec![RlpNode::from_rlp(&leaf_1), RlpNode::from_rlp(&leaf_2)],
                                state_mask: TrieMask::new(0b11),
                            }))
                            .into(),
                        ),
                        (Nibbles::from_nibbles([0x0]), leaf_1.clone().into()),
                        (Nibbles::from_nibbles([0x1]), leaf_1.clone().into()),
                    ]),
                    branch_node_hash_masks: Default::default(),
                    branch_node_tree_masks: Default::default(),
                },
            )]),
            ..Default::default()
        };

        // Reveal multiproof and check that the storage trie contains the leaf node and value
        sparse.reveal_multiproof(multiproof.clone()).unwrap();
        assert!(sparse
            .storage_trie_ref(&B256::ZERO)
            .unwrap()
            .nodes_ref()
            .contains_key(&Nibbles::from_nibbles([0x0])),);
        assert_eq!(
            sparse
                .storage_trie_ref(&B256::ZERO)
                .unwrap()
                .get_leaf_value(&Nibbles::from_nibbles([0x0])),
            Some(&leaf_value)
        );

        // Remove the leaf node and check that the storage trie does not contain the leaf node and
        // value
        sparse.remove_storage_leaf(B256::ZERO, &Nibbles::from_nibbles([0x0])).unwrap();
        assert!(!sparse
            .storage_trie_ref(&B256::ZERO)
            .unwrap()
            .nodes_ref()
            .contains_key(&Nibbles::from_nibbles([0x0])),);
        assert!(sparse
            .storage_trie_ref(&B256::ZERO)
            .unwrap()
            .get_leaf_value(&Nibbles::from_nibbles([0x0]))
            .is_none());

        // Reveal multiproof again and check that the storage trie still does not contain the leaf
        // node and value, because they were already revealed before
        sparse.reveal_multiproof(multiproof).unwrap();
        assert!(!sparse
            .storage_trie_ref(&B256::ZERO)
            .unwrap()
            .nodes_ref()
            .contains_key(&Nibbles::from_nibbles([0x0])));
        assert!(sparse
            .storage_trie_ref(&B256::ZERO)
            .unwrap()
            .get_leaf_value(&Nibbles::from_nibbles([0x0]))
            .is_none());
    }

    #[test]
    fn take_trie_updates() {
        reth_tracing::init_test_tracing();

        // let mut rng = generators::rng();
        let mut rng = StdRng::seed_from_u64(1);

        let mut bytes = [0u8; 1024];
        rng.fill(bytes.as_mut_slice());

        let slot_1 = b256!("0x1000000000000000000000000000000000000000000000000000000000000000");
        let slot_path_1 = Nibbles::unpack(slot_1);
        let value_1 = U256::from(rng.random::<u64>());
        let slot_2 = b256!("0x1100000000000000000000000000000000000000000000000000000000000000");
        let slot_path_2 = Nibbles::unpack(slot_2);
        let value_2 = U256::from(rng.random::<u64>());
        let slot_3 = b256!("0x2000000000000000000000000000000000000000000000000000000000000000");
        let slot_path_3 = Nibbles::unpack(slot_3);
        let value_3 = U256::from(rng.random::<u64>());

        let mut storage_hash_builder =
            HashBuilder::default().with_proof_retainer(ProofRetainer::from_iter([
                slot_path_1.clone(),
                slot_path_2.clone(),
            ]));
        storage_hash_builder.add_leaf(slot_path_1, &alloy_rlp::encode_fixed_size(&value_1));
        storage_hash_builder.add_leaf(slot_path_2, &alloy_rlp::encode_fixed_size(&value_2));

        let storage_root = storage_hash_builder.root();
        let storage_proof_nodes = storage_hash_builder.take_proof_nodes();
        let storage_branch_node_hash_masks = HashMap::from_iter([
            (Nibbles::default(), TrieMask::new(0b010)),
            (Nibbles::from_nibbles([0x1]), TrieMask::new(0b11)),
        ]);

        let address_1 = b256!("0x1000000000000000000000000000000000000000000000000000000000000000");
        let address_path_1 = Nibbles::unpack(address_1);
        let account_1 = Account::arbitrary(&mut arbitrary::Unstructured::new(&bytes)).unwrap();
        let mut trie_account_1 = account_1.into_trie_account(storage_root);
        let address_2 = b256!("0x1100000000000000000000000000000000000000000000000000000000000000");
        let address_path_2 = Nibbles::unpack(address_2);
        let account_2 = Account::arbitrary(&mut arbitrary::Unstructured::new(&bytes)).unwrap();
        let mut trie_account_2 = account_2.into_trie_account(EMPTY_ROOT_HASH);

        let mut hash_builder =
            HashBuilder::default().with_proof_retainer(ProofRetainer::from_iter([
                address_path_1.clone(),
                address_path_2.clone(),
            ]));
        hash_builder.add_leaf(address_path_1.clone(), &alloy_rlp::encode(trie_account_1));
        hash_builder.add_leaf(address_path_2.clone(), &alloy_rlp::encode(trie_account_2));

        let root = hash_builder.root();
        let proof_nodes = hash_builder.take_proof_nodes();

        let mut sparse = SparseStateTrie::default().with_updates(true);
        sparse
            .reveal_multiproof(MultiProof {
                account_subtree: proof_nodes,
                branch_node_hash_masks: HashMap::from_iter([(
                    Nibbles::from_nibbles([0x1]),
                    TrieMask::new(0b00),
                )]),
                branch_node_tree_masks: HashMap::default(),
                storages: HashMap::from_iter([
                    (
                        address_1,
                        StorageMultiProof {
                            root,
                            subtree: storage_proof_nodes.clone(),
                            branch_node_hash_masks: storage_branch_node_hash_masks.clone(),
                            branch_node_tree_masks: HashMap::default(),
                        },
                    ),
                    (
                        address_2,
                        StorageMultiProof {
                            root,
                            subtree: storage_proof_nodes,
                            branch_node_hash_masks: storage_branch_node_hash_masks,
                            branch_node_tree_masks: HashMap::default(),
                        },
                    ),
                ]),
            })
            .unwrap();

        assert_eq!(sparse.root().unwrap(), root);

        let address_3 = b256!("0x2000000000000000000000000000000000000000000000000000000000000000");
        let address_path_3 = Nibbles::unpack(address_3);
        let account_3 = Account { nonce: account_1.nonce + 1, ..account_1 };
        let trie_account_3 = account_3.into_trie_account(EMPTY_ROOT_HASH);

        sparse.update_account_leaf(address_path_3, alloy_rlp::encode(trie_account_3)).unwrap();

        sparse.update_storage_leaf(address_1, slot_path_3, alloy_rlp::encode(value_3)).unwrap();
        trie_account_1.storage_root = sparse.storage_root(address_1).unwrap();
        sparse.update_account_leaf(address_path_1, alloy_rlp::encode(trie_account_1)).unwrap();

        sparse.wipe_storage(address_2).unwrap();
        trie_account_2.storage_root = sparse.storage_root(address_2).unwrap();
        sparse.update_account_leaf(address_path_2, alloy_rlp::encode(trie_account_2)).unwrap();

        sparse.root().unwrap();

        let sparse_updates = sparse.take_trie_updates().unwrap();
        // TODO(alexey): assert against real state root calculation updates
        pretty_assertions::assert_eq!(
            sparse_updates,
            TrieUpdates {
                account_nodes: HashMap::default(),
                storage_tries: HashMap::from_iter([(
                    b256!("0x1100000000000000000000000000000000000000000000000000000000000000"),
                    StorageTrieUpdates {
                        is_deleted: true,
                        storage_nodes: HashMap::default(),
                        removed_nodes: HashSet::default()
                    }
                )]),
                removed_nodes: HashSet::default()
            }
        );
    }

    #[test]
    fn test_decode_proof_nodes() {
        let revealed_nodes = HashSet::from_iter([Nibbles::from_nibbles([0x0])]);
        let leaf = TrieNode::Leaf(LeafNode::new(Nibbles::default(), alloy_rlp::encode([])));
        let leaf_encoded = alloy_rlp::encode(&leaf);
        let branch = TrieNode::Branch(BranchNode::new(
            vec![RlpNode::from_rlp(&leaf_encoded), RlpNode::from_rlp(&leaf_encoded)],
            TrieMask::new(0b11),
        ));
        let proof_nodes = ProofNodes::from_iter([
            (Nibbles::default(), alloy_rlp::encode(&branch).into()),
            (Nibbles::from_nibbles([0x0]), leaf_encoded.clone().into()),
            (Nibbles::from_nibbles([0x1]), leaf_encoded.into()),
        ]);

        let decoded = decode_proof_nodes(proof_nodes, &revealed_nodes).unwrap();

        assert_eq!(
            decoded,
            DecodedProofNodes {
                nodes: vec![(Nibbles::default(), branch), (Nibbles::from_nibbles([0x1]), leaf)],
                // Branch, leaf, leaf
                total_nodes: 3,
                // Revealed leaf node with path 0x1
                skipped_nodes: 1,
                // Branch, two of its children, one leaf
                new_nodes: 4
            }
        );
    }
}<|MERGE_RESOLUTION|>--- conflicted
+++ resolved
@@ -1,11 +1,6 @@
 use crate::{
     blinded::{BlindedProvider, BlindedProviderFactory, DefaultBlindedProviderFactory},
-<<<<<<< HEAD
-    metrics::SparseStateTrieMetrics,
-    trace, RevealedSparseTrie, SparseTrie, TrieMasks,
-=======
     LeafLookup, RevealedSparseTrie, SparseTrie, TrieMasks,
->>>>>>> b4f9bec8
 };
 use alloc::{collections::VecDeque, vec::Vec};
 use alloy_primitives::{
@@ -23,10 +18,7 @@
     MultiProof, Nibbles, RlpNode, StorageMultiProof, TrieAccount, TrieMask, TrieNode,
     EMPTY_ROOT_HASH, TRIE_ACCOUNT_RLP_MAX_SIZE,
 };
-<<<<<<< HEAD
-=======
 use tracing::trace;
->>>>>>> b4f9bec8
 
 /// Sparse state trie representing lazy-loaded Ethereum state trie.
 pub struct SparseStateTrie<F: BlindedProviderFactory = DefaultBlindedProviderFactory> {
