//! Test runners for `BlockchainTests` in <https://github.com/ethereum/tests>

use crate::{
    models::{BlockchainTest, ForkSpec},
    Case, Error, Suite,
};
use alloy_primitives::Bytes;
use alloy_rlp::{Decodable, Encodable};
use rayon::iter::{ParallelBridge, ParallelIterator};
use reth_chainspec::ChainSpec;
use reth_consensus::{Consensus, HeaderValidator};
use reth_db_common::init::{insert_genesis_hashes, insert_genesis_history, insert_genesis_state};
use reth_ethereum_consensus::{validate_block_post_execution, EthBeaconConsensus};
use reth_ethereum_primitives::Block;
use reth_evm::{execute::Executor, ConfigureEvm};
use reth_evm_ethereum::EthEvmConfig;
use reth_primitives_traits::{RecoveredBlock, SealedBlock};
use reth_provider::{
    test_utils::create_test_provider_factory_with_chain_spec, BlockWriter, DatabaseProviderFactory,
    ExecutionOutcome, HeaderProvider, HistoryWriter, OriginalValuesKnown, StateProofProvider,
    StateWriter, StorageLocation,
};
use reth_revm::{database::StateProviderDatabase, witness::ExecutionWitnessRecord, State};
use reth_stateless::{validation::stateless_validation, ExecutionWitness};
use reth_trie::{HashedPostState, KeccakKeyHasher, StateRoot};
use reth_trie_db::DatabaseStateRoot;
<<<<<<< HEAD
use std::{collections::BTreeMap, fs, iter, path::Path, sync::Arc};
=======
use std::{
    collections::BTreeMap,
    fs,
    path::{Path, PathBuf},
    sync::Arc,
};
>>>>>>> d6a92287

/// A handler for the blockchain test suite.
#[derive(Debug)]
pub struct BlockchainTests {
    suite_path: PathBuf,
}

impl BlockchainTests {
    /// Create a new suite for tests with blockchain tests format.
    pub const fn new(suite_path: PathBuf) -> Self {
        Self { suite_path }
    }
}

impl Suite for BlockchainTests {
    type Case = BlockchainTestCase;

    fn suite_path(&self) -> &Path {
        &self.suite_path
    }
}

/// An Ethereum blockchain test.
#[derive(Debug, PartialEq, Eq)]
pub struct BlockchainTestCase {
    /// The individual tests within this test case.
    pub tests: BTreeMap<String, BlockchainTest>,
    skip: bool,
}

impl BlockchainTestCase {
    /// Returns `true` if the fork is not supported.
    const fn excluded_fork(network: ForkSpec) -> bool {
        matches!(
            network,
            ForkSpec::ByzantiumToConstantinopleAt5
                | ForkSpec::Constantinople
                | ForkSpec::ConstantinopleFix
                | ForkSpec::MergeEOF
                | ForkSpec::MergeMeterInitCode
                | ForkSpec::MergePush0
        )
    }

    /// Checks if the test case is a particular test called `UncleFromSideChain`
    ///
    /// This fixture fails as expected, however it fails at the wrong block number.
    /// Given we no longer have uncle blocks, this test case was pulled out such
    /// that we ensure it still fails as expected, however we do not check the block number.
    #[inline]
    fn is_uncle_sidechain_case(name: &str) -> bool {
        name.contains("UncleFromSideChain")
    }

    /// If the test expects an exception, return the block number
    /// at which it must occur together with the original message.
    ///
    /// Note: There is a +1 here because the genesis block is not included
    /// in the set of blocks, so the first block is actually block number 1
    /// and not block number 0.
    #[inline]
    fn expected_failure(case: &BlockchainTest) -> Option<(u64, String)> {
        case.blocks.iter().enumerate().find_map(|(idx, blk)| {
            blk.expect_exception.as_ref().map(|msg| ((idx + 1) as u64, msg.clone()))
        })
    }

    /// Execute a single `BlockchainTest`, validating the outcome against the
    /// expectations encoded in the JSON file.
    pub fn run_single_case(
        name: &str,
        case: &BlockchainTest,
    ) -> Result<Vec<(RecoveredBlock<Block>, ExecutionWitness)>, Error> {
        let expectation = Self::expected_failure(case);
        match run_case(case) {
            // All blocks executed successfully.
            Ok(program_inputs) => {
                // Check if the test case specifies that it should have failed
                if let Some((block, msg)) = expectation {
                    Err(Error::Assertion(format!(
                        "Test case: {name}\nExpected failure at block {block} - {msg}, but all blocks succeeded",
                    )))
                } else {
                    Ok(program_inputs)
                }
            }

            // A block processing failure occurred.
            Err(Error::BlockProcessingFailed { block_number, partial_program_inputs, err }) => {
                match expectation {
                    // It happened on exactly the block we were told to fail on
                    Some((expected, _)) if block_number == expected => Ok(partial_program_inputs),

                    // Uncle side‑chain edge case, we accept as long as it failed.
                    // But we don't check the exact block number.
                    _ if Self::is_uncle_sidechain_case(name) => Ok(partial_program_inputs),

                    // Expected failure, but block number does not match
                    Some((expected, _)) => Err(Error::Assertion(format!(
                        "Test case: {name}\nExpected failure at block {expected}\nGot failure at block {block_number}",
                    ))),

                    // No failure expected at all - bubble up original error.
                    None => Err(Error::BlockProcessingFailed { block_number, partial_program_inputs, err }),
                }
            }

            // Non‑processing error – forward as‑is.
            //
            // This should only happen if we get an unexpected error from processing the block.
            // Since it is unexpected, we treat it as a test failure.
            //
            // One reason for this happening is when one forgets to wrap the error from `run_case`
            // so that it produces a `Error::BlockProcessingFailed`
            Err(other) => Err(other),
        }
    }
}

impl Case for BlockchainTestCase {
    fn load(path: &Path) -> Result<Self, Error> {
        Ok(Self {
            tests: {
                let s = fs::read_to_string(path)
                    .map_err(|error| Error::Io { path: path.into(), error })?;
                serde_json::from_str(&s)
                    .map_err(|error| Error::CouldNotDeserialize { path: path.into(), error })?
            },
            skip: should_skip(path),
        })
    }

    /// Runs the test cases for the Ethereum Forks test suite.
    ///
    /// # Errors
    /// Returns an error if the test is flagged for skipping or encounters issues during execution.
    fn run(&self) -> Result<(), Error> {
        // If the test is marked for skipping, return a Skipped error immediately.
        if self.skip {
            return Err(Error::Skipped);
        }

        // Iterate through test cases, filtering by the network type to exclude specific forks.
        self.tests
            .iter()
            .filter(|(_, case)| !Self::excluded_fork(case.network))
            .par_bridge()
            .try_for_each(|(name, case)| Self::run_single_case(name, case).map(|_| ()))?;

        Ok(())
    }
}

/// Executes a single `BlockchainTest` returning an error as soon as any block has a consensus validation failure.
///
/// A `BlockchainTest` represents a self-contained scenario:
/// - It initializes a fresh blockchain state.
/// - It sequentially decodes, executes, and inserts a predefined set of blocks.
/// - It then verifies that the resulting blockchain state (post-state) matches the expected
///   outcome.
///
/// Returns:
/// - `Ok(_)` if all blocks execute successfully, returning recovered blocks and full block execution witness.
/// - `Err(Error)` if any block fails to execute correctly, returning a partial block execution witness if the
///   error is of variant `BlockProcessingFailed`.
fn run_case(
    case: &BlockchainTest,
) -> Result<Vec<(RecoveredBlock<Block>, ExecutionWitness)>, Error> {
    // Create a new test database and initialize a provider for the test case.
    let chain_spec: Arc<ChainSpec> = Arc::new(case.network.into());
    let factory = create_test_provider_factory_with_chain_spec(chain_spec.clone());
    let provider = factory.database_provider_rw().unwrap();

    // Insert initial test state into the provider.
    let genesis_block = SealedBlock::<Block>::from_sealed_parts(
        case.genesis_block_header.clone().into(),
        Default::default(),
    )
    .try_recover()
    .unwrap();

    provider
        .insert_block(genesis_block.clone(), StorageLocation::Database)
        .map_err(|err| Error::block_failed(0, Default::default(), err))?;

    let genesis_state = case.pre.clone().into_genesis_state();
    insert_genesis_state(&provider, genesis_state.iter())
        .map_err(|err| Error::block_failed(0, Default::default(), err))?;
    insert_genesis_hashes(&provider, genesis_state.iter())
        .map_err(|err| Error::block_failed(0, Default::default(), err))?;
    insert_genesis_history(&provider, genesis_state.iter())
        .map_err(|err| Error::block_failed(0, Default::default(), err))?;

    // Decode blocks
    let blocks = decode_blocks(&case.blocks)?;

    let executor_provider = EthEvmConfig::ethereum(chain_spec.clone());
    let mut parent = genesis_block;
    let mut program_inputs = Vec::new();

    for (block_index, block) in blocks.iter().enumerate() {
        // Note: same as the comment on `decode_blocks` as to why we cannot use block.number
        let block_number = (block_index + 1) as u64;

        // Insert the block into the database
        provider
            .insert_block(block.clone(), StorageLocation::Database)
            .map_err(|err| Error::block_failed(block_number, Default::default(), err))?;

        // Consensus checks before block execution
        pre_execution_checks(chain_spec.clone(), &parent, block).map_err(|err| {
            program_inputs.push((block.clone(), execution_witness_with_parent(&parent)));
            Error::block_failed(block_number, program_inputs.clone(), err)
        })?;

        let mut witness_record = ExecutionWitnessRecord::default();

        // Execute the block
        let state_provider = provider.latest();
        let state_db = StateProviderDatabase(&state_provider);
        let executor = executor_provider.batch_executor(state_db);

        let output = executor
            .execute_with_state_closure_always(&(*block).clone(), |statedb: &State<_>| {
                witness_record.record_executed_state(statedb);
            })
            .map_err(|err| Error::block_failed(block_number, program_inputs.clone(), err))?;

        // Consensus checks after block execution
        validate_block_post_execution(block, &chain_spec, &output.receipts, &output.requests)
            .map_err(|err| Error::block_failed(block_number, program_inputs.clone(), err))?;

        // Generate the stateless witness
        // TODO: Most of this code is copy-pasted from debug_executionWitness
        let ExecutionWitnessRecord { hashed_state, codes, keys, lowest_block_number } =
            witness_record;
        let state = state_provider.witness(Default::default(), hashed_state)?;
        let mut exec_witness = ExecutionWitness { state, codes, keys, headers: Default::default() };

        let smallest = lowest_block_number.unwrap_or_else(|| {
            // Return only the parent header, if there were no calls to the
            // BLOCKHASH opcode.
            block_number.saturating_sub(1)
        });

        let range = smallest..block_number;

        exec_witness.headers = provider
            .headers_range(range)?
            .into_iter()
            .map(|header| {
                let mut serialized_header = Vec::new();
                header.encode(&mut serialized_header);
                serialized_header.into()
            })
            .collect();

        program_inputs.push((block.clone(), exec_witness));

        // Compute and check the post state root
        let hashed_state =
            HashedPostState::from_bundle_state::<KeccakKeyHasher>(output.state.state());
        let (computed_state_root, _) =
            StateRoot::overlay_root_with_updates(provider.tx_ref(), hashed_state.clone())
                .map_err(|err| Error::block_failed(block_number, program_inputs.clone(), err))?;
        if computed_state_root != block.state_root {
            return Err(Error::block_failed(
                block_number,
                program_inputs.clone(),
                Error::Assertion("state root mismatch".to_string()),
            ));
        }

        // Commit the post state/state diff to the database
        provider
            .write_state(
                &ExecutionOutcome::single(block.number, output),
                OriginalValuesKnown::Yes,
                StorageLocation::Database,
            )
            .map_err(|err| Error::block_failed(block_number, program_inputs.clone(), err))?;

        provider
            .write_hashed_state(&hashed_state.into_sorted())
            .map_err(|err| Error::block_failed(block_number, program_inputs.clone(), err))?;
        provider
            .update_history_indices(block.number..=block.number)
            .map_err(|err| Error::block_failed(block_number, program_inputs.clone(), err))?;

        // Since there were no errors, update the parent block
        parent = block.clone()
    }

<<<<<<< HEAD
    // Validate the post-state for the test case.
    //
    // If we get here then it means that the post-state root checks
    // made after we execute each block was successful.
    //
    // If an error occurs here, then it is:
    // - Either an issue with the test setup
    // - Possibly an error in the test case where the post-state root in the last block does not
    //   match the post-state values.
    match case.post_state.as_ref() {
        Some(expected_post_state) => {
            for (&address, account) in expected_post_state {
                account.assert_db(address, provider.tx_ref())?;
            }
        }
        None => {
            // Do nothing
        }
    };
=======
    match &case.post_state {
        Some(expected_post_state) => {
            // Validate the post-state for the test case.
            //
            // If we get here then it means that the post-state root checks
            // made after we execute each block was successful.
            //
            // If an error occurs here, then it is:
            // - Either an issue with the test setup
            // - Possibly an error in the test case where the post-state root in the last block does
            //   not match the post-state values.
            for (address, account) in expected_post_state {
                account.assert_db(*address, provider.tx_ref())?;
            }
        }
        None => {
            // Some test may not have post-state (e.g., state-heavy benchmark tests).
            // In this case, we can skip the post-state validation.
        }
    }
>>>>>>> d6a92287

    // Now validate using the stateless client if everything else passes
    for (block, execution_witness) in &program_inputs {
        stateless_validation(
<<<<<<< HEAD
            block.clone().into_block(),
            execution_witness.clone(),
=======
            block,
            execution_witness,
>>>>>>> d6a92287
            chain_spec.clone(),
            EthEvmConfig::new(chain_spec.clone()),
        )
        .expect("stateless validation failed");
    }

    Ok(program_inputs)
}

fn decode_blocks(
    test_case_blocks: &[crate::models::Block],
) -> Result<Vec<RecoveredBlock<Block>>, Error> {
    let mut blocks = Vec::with_capacity(test_case_blocks.len());
    for (block_index, block) in test_case_blocks.iter().enumerate() {
        // The blocks do not include the genesis block which is why we have the plus one.
        // We also cannot use block.number because for invalid blocks, this may be incorrect.
        let block_number = (block_index + 1) as u64;

        let decoded = SealedBlock::<Block>::decode(&mut block.rlp.as_ref())
            .map_err(|err| Error::block_failed(block_number, Default::default(), err))?;

        let recovered_block = decoded
            .clone()
            .try_recover()
            .map_err(|err| Error::block_failed(block_number, Default::default(), err))?;

        blocks.push(recovered_block);
    }
    Ok(blocks)
}

fn pre_execution_checks(
    chain_spec: Arc<ChainSpec>,
    parent: &RecoveredBlock<Block>,
    block: &RecoveredBlock<Block>,
) -> Result<(), Error> {
    let consensus: EthBeaconConsensus<ChainSpec> = EthBeaconConsensus::new(chain_spec);

    let sealed_header = block.sealed_header();

    <EthBeaconConsensus<ChainSpec> as Consensus<Block>>::validate_body_against_header(
        &consensus,
        block.body(),
        sealed_header,
    )?;
    consensus.validate_header_against_parent(sealed_header, parent.sealed_header())?;
    consensus.validate_header(sealed_header)?;
    consensus.validate_block_pre_execution(block)?;

    Ok(())
}

/// Returns whether the test at the given path should be skipped.
///
/// Some tests are edge cases that cannot happen on mainnet, while others are skipped for
/// convenience (e.g. they take a long time to run) or are temporarily disabled.
///
/// The reason should be documented in a comment above the file name(s).
pub fn should_skip(path: &Path) -> bool {
    let path_str = path.to_str().expect("Path is not valid UTF-8");
    let name = path.file_name().unwrap().to_str().unwrap();
    matches!(
        name,
        // funky test with `bigint 0x00` value in json :) not possible to happen on mainnet and require
        // custom json parser. https://github.com/ethereum/tests/issues/971
        | "ValueOverflow.json"
        | "ValueOverflowParis.json"

        // txbyte is of type 02 and we don't parse tx bytes for this test to fail.
        | "typeTwoBerlin.json"

        // Test checks if nonce overflows. We are handling this correctly but we are not parsing
        // exception in testsuite There are more nonce overflow tests that are internal
        // call/create, and those tests are passing and are enabled.
        | "CreateTransactionHighNonce.json"

        // Test check if gas price overflows, we handle this correctly but does not match tests specific
        // exception.
        | "HighGasPrice.json"
        | "HighGasPriceParis.json"

        // Skip test where basefee/accesslist/difficulty is present but it shouldn't be supported in
        // London/Berlin/TheMerge. https://github.com/ethereum/tests/blob/5b7e1ab3ffaf026d99d20b17bb30f533a2c80c8b/GeneralStateTests/stExample/eip1559.json#L130
        // It is expected to not execute these tests.
        | "accessListExample.json"
        | "basefeeExample.json"
        | "eip1559.json"
        | "mergeTest.json"

        // These tests are passing, but they take a lot of time to execute so we are going to skip them.
        | "loopExp.json"
        | "Call50000_sha256.json"
        | "static_Call50000_sha256.json"
        | "loopMul.json"
        | "CALLBlake2f_MaxRounds.json"
        | "shiftCombinations.json"

        // Skipped by revm as well: <https://github.com/bluealloy/revm/blob/be92e1db21f1c47b34c5a58cfbf019f6b97d7e4b/bins/revme/src/cmd/statetest/runner.rs#L115-L125>
        | "RevertInCreateInInit_Paris.json"
        | "RevertInCreateInInit.json"
        | "dynamicAccountOverwriteEmpty.json"
        | "dynamicAccountOverwriteEmpty_Paris.json"
        | "RevertInCreateInInitCreate2Paris.json"
        | "create2collisionStorage.json"
        | "RevertInCreateInInitCreate2.json"
        | "create2collisionStorageParis.json"
        | "InitCollision.json"
        | "InitCollisionParis.json"
    )
    // Ignore outdated EOF tests that haven't been updated for Cancun yet.
    || path_contains(path_str, &["EIPTests", "stEOF"])
}

/// `str::contains` but for a path. Takes into account the OS path separator (`/` or `\`).
fn path_contains(path_str: &str, rhs: &[&str]) -> bool {
    let rhs = rhs.join(std::path::MAIN_SEPARATOR_STR);
    path_str.contains(&rhs)
}

fn execution_witness_with_parent(parent: &RecoveredBlock<Block>) -> ExecutionWitness {
    let mut serialized_header = Vec::new();
    parent.header().encode(&mut serialized_header);
    ExecutionWitness { headers: vec![serialized_header.into()], ..Default::default() }
}<|MERGE_RESOLUTION|>--- conflicted
+++ resolved
@@ -24,16 +24,12 @@
 use reth_stateless::{validation::stateless_validation, ExecutionWitness};
 use reth_trie::{HashedPostState, KeccakKeyHasher, StateRoot};
 use reth_trie_db::DatabaseStateRoot;
-<<<<<<< HEAD
-use std::{collections::BTreeMap, fs, iter, path::Path, sync::Arc};
-=======
 use std::{
     collections::BTreeMap,
     fs,
     path::{Path, PathBuf},
     sync::Arc,
 };
->>>>>>> d6a92287
 
 /// A handler for the blockchain test suite.
 #[derive(Debug)]
@@ -327,27 +323,6 @@
         parent = block.clone()
     }
 
-<<<<<<< HEAD
-    // Validate the post-state for the test case.
-    //
-    // If we get here then it means that the post-state root checks
-    // made after we execute each block was successful.
-    //
-    // If an error occurs here, then it is:
-    // - Either an issue with the test setup
-    // - Possibly an error in the test case where the post-state root in the last block does not
-    //   match the post-state values.
-    match case.post_state.as_ref() {
-        Some(expected_post_state) => {
-            for (&address, account) in expected_post_state {
-                account.assert_db(address, provider.tx_ref())?;
-            }
-        }
-        None => {
-            // Do nothing
-        }
-    };
-=======
     match &case.post_state {
         Some(expected_post_state) => {
             // Validate the post-state for the test case.
@@ -368,18 +343,12 @@
             // In this case, we can skip the post-state validation.
         }
     }
->>>>>>> d6a92287
 
     // Now validate using the stateless client if everything else passes
     for (block, execution_witness) in &program_inputs {
         stateless_validation(
-<<<<<<< HEAD
-            block.clone().into_block(),
-            execution_witness.clone(),
-=======
             block,
             execution_witness,
->>>>>>> d6a92287
             chain_spec.clone(),
             EthEvmConfig::new(chain_spec.clone()),
         )
