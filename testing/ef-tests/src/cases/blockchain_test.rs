//! Test runners for `BlockchainTests` in <https://github.com/ethereum/tests>

use crate::{
    models::{BlockchainTest, ForkSpec},
    Case, Error, Suite,
};
use alloy_primitives::Bytes;
use alloy_rlp::{Decodable, Encodable};
use rayon::iter::{ParallelBridge, ParallelIterator};
use reth_chainspec::ChainSpec;
use reth_consensus::{Consensus, HeaderValidator};
use reth_db_common::init::{insert_genesis_hashes, insert_genesis_history, insert_genesis_state};
use reth_ethereum_consensus::{validate_block_post_execution, EthBeaconConsensus};
use reth_ethereum_primitives::Block;
use reth_evm::{execute::Executor, ConfigureEvm};
use reth_evm_ethereum::EthEvmConfig;
use reth_primitives_traits::{RecoveredBlock, SealedBlock};
use reth_provider::{
    test_utils::create_test_provider_factory_with_chain_spec, BlockWriter, DatabaseProviderFactory,
    ExecutionOutcome, HeaderProvider, HistoryWriter, OriginalValuesKnown, StateProofProvider,
    StateWriter, StaticFileProviderFactory, StaticFileSegment, StaticFileWriter,
};
use reth_revm::{database::StateProviderDatabase, witness::ExecutionWitnessRecord, State};
use reth_stateless::{validation::stateless_validation, ExecutionWitness};
use reth_trie::{HashedPostState, KeccakKeyHasher, StateRoot};
use reth_trie_db::DatabaseStateRoot;
use std::{
    collections::BTreeMap,
    fs,
    path::{Path, PathBuf},
    sync::Arc,
};

/// A handler for the blockchain test suite.
#[derive(Debug)]
pub struct BlockchainTests {
    suite_path: PathBuf,
}

impl BlockchainTests {
    /// Create a new suite for tests with blockchain tests format.
    pub const fn new(suite_path: PathBuf) -> Self {
        Self { suite_path }
    }
}

impl Suite for BlockchainTests {
    type Case = BlockchainTestCase;

    fn suite_path(&self) -> &Path {
        &self.suite_path
    }
}

/// An Ethereum blockchain test.
#[derive(Debug, PartialEq, Eq)]
pub struct BlockchainTestCase {
<<<<<<< HEAD
    /// The individual tests within this test case.
    pub tests: BTreeMap<String, BlockchainTest>,
    skip: bool,
=======
    /// The tests within this test case.
    pub tests: BTreeMap<String, BlockchainTest>,
    /// Whether to skip this test case.
    pub skip: bool,
>>>>>>> db524d15
}

impl BlockchainTestCase {
    /// Returns `true` if the fork is not supported.
    const fn excluded_fork(network: ForkSpec) -> bool {
        matches!(
            network,
            ForkSpec::ByzantiumToConstantinopleAt5 |
                ForkSpec::Constantinople |
                ForkSpec::ConstantinopleFix |
                ForkSpec::MergeEOF |
                ForkSpec::MergeMeterInitCode |
                ForkSpec::MergePush0
        )
    }

    /// Checks if the test case is a particular test called `UncleFromSideChain`
    ///
    /// This fixture fails as expected, however it fails at the wrong block number.
    /// Given we no longer have uncle blocks, this test case was pulled out such
    /// that we ensure it still fails as expected, however we do not check the block number.
    #[inline]
    fn is_uncle_sidechain_case(name: &str) -> bool {
        name.contains("UncleFromSideChain")
    }

    /// If the test expects an exception, return the block number
    /// at which it must occur together with the original message.
    ///
    /// Note: There is a +1 here because the genesis block is not included
    /// in the set of blocks, so the first block is actually block number 1
    /// and not block number 0.
    #[inline]
    fn expected_failure(case: &BlockchainTest) -> Option<(u64, String)> {
        case.blocks.iter().enumerate().find_map(|(idx, blk)| {
            blk.expect_exception.as_ref().map(|msg| ((idx + 1) as u64, msg.clone()))
        })
    }

    /// Execute a single `BlockchainTest`, validating the outcome against the
<<<<<<< HEAD
    /// expectations encoded in the JSON file.
=======
    /// expectations encoded in the JSON file. Returns the list of executed blocks
    /// with their execution witnesses.
>>>>>>> db524d15
    pub fn run_single_case(
        name: &str,
        case: &BlockchainTest,
    ) -> Result<Vec<(RecoveredBlock<Block>, ExecutionWitness)>, Error> {
        let expectation = Self::expected_failure(case);
        match run_case(case) {
            // All blocks executed successfully.
            Ok(program_inputs) => {
                // Check if the test case specifies that it should have failed
                if let Some((block, msg)) = expectation {
                    Err(Error::Assertion(format!(
                        "Test case: {name}\nExpected failure at block {block} - {msg}, but all blocks succeeded",
                    )))
                } else {
                    Ok(program_inputs)
                }
            }

            // A block processing failure occurred.
            Err(Error::BlockProcessingFailed { block_number, partial_program_inputs, err }) => {
                match expectation {
                    // It happened on exactly the block we were told to fail on
                    Some((expected, _)) if block_number == expected => Ok(partial_program_inputs),

                    // Uncle side‑chain edge case, we accept as long as it failed.
                    // But we don't check the exact block number.
                    _ if Self::is_uncle_sidechain_case(name) => Ok(partial_program_inputs),

                    // Expected failure, but block number does not match
                    Some((expected, _)) => Err(Error::Assertion(format!(
                        "Test case: {name}\nExpected failure at block {expected}\nGot failure at block {block_number}",
                    ))),

                    // No failure expected at all - bubble up original error.
                    None => Err(Error::BlockProcessingFailed { block_number, partial_program_inputs, err }),
                }
            }

            // Non‑processing error – forward as‑is.
            //
            // This should only happen if we get an unexpected error from processing the block.
            // Since it is unexpected, we treat it as a test failure.
            //
            // One reason for this happening is when one forgets to wrap the error from `run_case`
            // so that it produces an `Error::BlockProcessingFailed`
            Err(other) => Err(other),
        }
    }
}

impl Case for BlockchainTestCase {
    fn load(path: &Path) -> Result<Self, Error> {
        Ok(Self {
            tests: {
                let s = fs::read_to_string(path)
                    .map_err(|error| Error::Io { path: path.into(), error })?;
                serde_json::from_str(&s)
                    .map_err(|error| Error::CouldNotDeserialize { path: path.into(), error })?
            },
            skip: should_skip(path),
        })
    }

    /// Runs the test cases for the Ethereum Forks test suite.
    ///
    /// # Errors
    /// Returns an error if the test is flagged for skipping or encounters issues during execution.
    fn run(&self) -> Result<(), Error> {
        // If the test is marked for skipping, return a Skipped error immediately.
        if self.skip {
            return Err(Error::Skipped);
        }

        // Iterate through test cases, filtering by the network type to exclude specific forks.
        self.tests
            .iter()
            .filter(|(_, case)| !Self::excluded_fork(case.network))
            .par_bridge()
            .try_for_each(|(name, case)| Self::run_single_case(name, case).map(|_| ()))?;

        Ok(())
    }
}

/// Executes a single `BlockchainTest` returning an error as soon as any block has a consensus
/// validation failure.
///
/// A `BlockchainTest` represents a self-contained scenario:
/// - It initializes a fresh blockchain state.
/// - It sequentially decodes, executes, and inserts a predefined set of blocks.
/// - It then verifies that the resulting blockchain state (post-state) matches the expected
///   outcome.
///
/// Returns:
/// - `Ok(_)` if all blocks execute successfully, returning recovered blocks and full block
///   execution witness.
/// - `Err(Error)` if any block fails to execute correctly, returning a partial block execution
///   witness if the error is of variant `BlockProcessingFailed`.
fn run_case(
    case: &BlockchainTest,
) -> Result<Vec<(RecoveredBlock<Block>, ExecutionWitness)>, Error> {
    // Create a new test database and initialize a provider for the test case.
    let chain_spec: Arc<ChainSpec> = Arc::new(case.network.into());
    let factory = create_test_provider_factory_with_chain_spec(chain_spec.clone());
    let provider = factory.database_provider_rw().unwrap();

    // Insert initial test state into the provider.
    let genesis_block = SealedBlock::<Block>::from_sealed_parts(
        case.genesis_block_header.clone().into(),
        Default::default(),
    )
    .try_recover()
    .unwrap();

    provider
<<<<<<< HEAD
        .insert_block(genesis_block.clone(), StorageLocation::Database)
=======
        .insert_block(genesis_block.clone())
        .map_err(|err| Error::block_failed(0, Default::default(), err))?;

    // Increment block number for receipts static file
    provider
        .static_file_provider()
        .latest_writer(StaticFileSegment::Receipts)
        .and_then(|mut writer| writer.increment_block(0))
>>>>>>> db524d15
        .map_err(|err| Error::block_failed(0, Default::default(), err))?;

    let genesis_state = case.pre.clone().into_genesis_state();
    insert_genesis_state(&provider, genesis_state.iter())
        .map_err(|err| Error::block_failed(0, Default::default(), err))?;
    insert_genesis_hashes(&provider, genesis_state.iter())
        .map_err(|err| Error::block_failed(0, Default::default(), err))?;
    insert_genesis_history(&provider, genesis_state.iter())
        .map_err(|err| Error::block_failed(0, Default::default(), err))?;

    // Decode blocks
    let blocks = decode_blocks(&case.blocks)?;

    let executor_provider = EthEvmConfig::ethereum(chain_spec.clone());
    let mut parent = genesis_block;
    let mut program_inputs = Vec::new();

    for (block_index, block) in blocks.iter().enumerate() {
        // Note: same as the comment on `decode_blocks` as to why we cannot use block.number
        let block_number = (block_index + 1) as u64;

        // Insert the block into the database
        provider
<<<<<<< HEAD
            .insert_block(block.clone(), StorageLocation::Database)
=======
            .insert_block(block.clone())
            .map_err(|err| Error::block_failed(block_number, Default::default(), err))?;
        // Commit static files, so we can query the headers for stateless execution below
        provider
            .static_file_provider()
            .commit()
>>>>>>> db524d15
            .map_err(|err| Error::block_failed(block_number, Default::default(), err))?;

        // Consensus checks before block execution
        pre_execution_checks(chain_spec.clone(), &parent, block).map_err(|err| {
            program_inputs.push((block.clone(), execution_witness_with_parent(&parent)));
            Error::block_failed(block_number, program_inputs.clone(), err)
        })?;

        let mut witness_record = ExecutionWitnessRecord::default();

        // Execute the block
        let state_provider = provider.latest();
        let state_db = StateProviderDatabase(&state_provider);
        let executor = executor_provider.batch_executor(state_db);

        let output = executor
            .execute_with_state_closure_always(&(*block).clone(), |statedb: &State<_>| {
                witness_record.record_executed_state(statedb);
            })
            .map_err(|err| Error::block_failed(block_number, program_inputs.clone(), err))?;

        // Consensus checks after block execution
        validate_block_post_execution(block, &chain_spec, &output.receipts, &output.requests)
            .map_err(|err| Error::block_failed(block_number, program_inputs.clone(), err))?;

        // Generate the stateless witness
        // TODO: Most of this code is copy-pasted from debug_executionWitness
        let ExecutionWitnessRecord { hashed_state, codes, keys, lowest_block_number } =
            witness_record;
        let state = state_provider.witness(Default::default(), hashed_state)?;
        let mut exec_witness = ExecutionWitness { state, codes, keys, headers: Default::default() };

        let smallest = lowest_block_number.unwrap_or_else(|| {
            // Return only the parent header, if there were no calls to the
            // BLOCKHASH opcode.
            block_number.saturating_sub(1)
        });

        let range = smallest..block_number;

        exec_witness.headers = provider
            .headers_range(range)?
            .into_iter()
            .map(|header| {
                let mut serialized_header = Vec::new();
                header.encode(&mut serialized_header);
                serialized_header.into()
            })
            .collect();

        program_inputs.push((block.clone(), exec_witness));

        // Compute and check the post state root
        let hashed_state =
            HashedPostState::from_bundle_state::<KeccakKeyHasher>(output.state.state());
        let (computed_state_root, _) =
            StateRoot::overlay_root_with_updates(provider.tx_ref(), hashed_state.clone())
                .map_err(|err| Error::block_failed(block_number, program_inputs.clone(), err))?;
        if computed_state_root != block.state_root {
            return Err(Error::block_failed(
                block_number,
                program_inputs.clone(),
                Error::Assertion("state root mismatch".to_string()),
            ));
        }

        // Commit the post state/state diff to the database
        provider
<<<<<<< HEAD
            .write_state(
                &ExecutionOutcome::single(block.number, output),
                OriginalValuesKnown::Yes,
                StorageLocation::Database,
            )
=======
            .write_state(&ExecutionOutcome::single(block.number, output), OriginalValuesKnown::Yes)
>>>>>>> db524d15
            .map_err(|err| Error::block_failed(block_number, program_inputs.clone(), err))?;

        provider
            .write_hashed_state(&hashed_state.into_sorted())
            .map_err(|err| Error::block_failed(block_number, program_inputs.clone(), err))?;
        provider
            .update_history_indices(block.number..=block.number)
            .map_err(|err| Error::block_failed(block_number, program_inputs.clone(), err))?;

        // Since there were no errors, update the parent block
        parent = block.clone()
    }

    match &case.post_state {
        Some(expected_post_state) => {
            // Validate the post-state for the test case.
            //
            // If we get here then it means that the post-state root checks
            // made after we execute each block was successful.
            //
            // If an error occurs here, then it is:
            // - Either an issue with the test setup
            // - Possibly an error in the test case where the post-state root in the last block does
            //   not match the post-state values.
            for (address, account) in expected_post_state {
                account.assert_db(*address, provider.tx_ref())?;
            }
        }
        None => {
            // Some tests may not have post-state (e.g., state-heavy benchmark tests).
            // In this case, we can skip the post-state validation.
        }
    }

    // Now validate using the stateless client if everything else passes
    for (block, execution_witness) in &program_inputs {
        stateless_validation(
            block.clone(),
            execution_witness.clone(),
            chain_spec.clone(),
            EthEvmConfig::new(chain_spec.clone()),
        )
        .expect("stateless validation failed");
    }

    Ok(program_inputs)
}

fn decode_blocks(
    test_case_blocks: &[crate::models::Block],
) -> Result<Vec<RecoveredBlock<Block>>, Error> {
    let mut blocks = Vec::with_capacity(test_case_blocks.len());
    for (block_index, block) in test_case_blocks.iter().enumerate() {
        // The blocks do not include the genesis block which is why we have the plus one.
        // We also cannot use block.number because for invalid blocks, this may be incorrect.
        let block_number = (block_index + 1) as u64;

        let decoded = SealedBlock::<Block>::decode(&mut block.rlp.as_ref())
            .map_err(|err| Error::block_failed(block_number, Default::default(), err))?;

        let recovered_block = decoded
            .clone()
            .try_recover()
            .map_err(|err| Error::block_failed(block_number, Default::default(), err))?;

        blocks.push(recovered_block);
    }
    Ok(blocks)
}

fn pre_execution_checks(
    chain_spec: Arc<ChainSpec>,
    parent: &RecoveredBlock<Block>,
    block: &RecoveredBlock<Block>,
) -> Result<(), Error> {
    let consensus: EthBeaconConsensus<ChainSpec> = EthBeaconConsensus::new(chain_spec);

    let sealed_header = block.sealed_header();

    <EthBeaconConsensus<ChainSpec> as Consensus<Block>>::validate_body_against_header(
        &consensus,
        block.body(),
        sealed_header,
    )?;
    consensus.validate_header_against_parent(sealed_header, parent.sealed_header())?;
    consensus.validate_header(sealed_header)?;
    consensus.validate_block_pre_execution(block)?;

    Ok(())
}

/// Returns whether the test at the given path should be skipped.
///
/// Some tests are edge cases that cannot happen on mainnet, while others are skipped for
/// convenience (e.g. they take a long time to run) or are temporarily disabled.
///
/// The reason should be documented in a comment above the file name(s).
pub fn should_skip(path: &Path) -> bool {
    let path_str = path.to_str().expect("Path is not valid UTF-8");
    let name = path.file_name().unwrap().to_str().unwrap();
    matches!(
        name,
        // funky test with `bigint 0x00` value in json :) not possible to happen on mainnet and require
        // custom json parser. https://github.com/ethereum/tests/issues/971
        | "ValueOverflow.json"
        | "ValueOverflowParis.json"

        // txbyte is of type 02 and we don't parse tx bytes for this test to fail.
        | "typeTwoBerlin.json"

        // Test checks if nonce overflows. We are handling this correctly but we are not parsing
        // exception in testsuite. There are more nonce overflow tests that are internal
        // call/create, and those tests are passing and are enabled.
        | "CreateTransactionHighNonce.json"

        // Test check if gas price overflows, we handle this correctly but does not match tests specific
        // exception.
        | "HighGasPrice.json"
        | "HighGasPriceParis.json"

        // Skip test where basefee/accesslist/difficulty is present but it shouldn't be supported in
        // London/Berlin/TheMerge. https://github.com/ethereum/tests/blob/5b7e1ab3ffaf026d99d20b17bb30f533a2c80c8b/GeneralStateTests/stExample/eip1559.json#L130
        // It is expected to not execute these tests.
        | "accessListExample.json"
        | "basefeeExample.json"
        | "eip1559.json"
        | "mergeTest.json"

        // These tests are passing, but they take a lot of time to execute so we are going to skip them.
        | "loopExp.json"
        | "Call50000_sha256.json"
        | "static_Call50000_sha256.json"
        | "loopMul.json"
        | "CALLBlake2f_MaxRounds.json"
        | "shiftCombinations.json"

        // Skipped by revm as well: <https://github.com/bluealloy/revm/blob/be92e1db21f1c47b34c5a58cfbf019f6b97d7e4b/bins/revme/src/cmd/statetest/runner.rs#L115-L125>
        | "RevertInCreateInInit_Paris.json"
        | "RevertInCreateInInit.json"
        | "dynamicAccountOverwriteEmpty.json"
        | "dynamicAccountOverwriteEmpty_Paris.json"
        | "RevertInCreateInInitCreate2Paris.json"
        | "create2collisionStorage.json"
        | "RevertInCreateInInitCreate2.json"
        | "create2collisionStorageParis.json"
        | "InitCollision.json"
        | "InitCollisionParis.json"
    )
    // Ignore outdated EOF tests that haven't been updated for Cancun yet.
    || path_contains(path_str, &["EIPTests", "stEOF"])
}

/// `str::contains` but for a path. Takes into account the OS path separator (`/` or `\`).
fn path_contains(path_str: &str, rhs: &[&str]) -> bool {
    let rhs = rhs.join(std::path::MAIN_SEPARATOR_STR);
    path_str.contains(&rhs)
}

fn execution_witness_with_parent(parent: &RecoveredBlock<Block>) -> ExecutionWitness {
    let mut serialized_header = Vec::new();
    parent.header().encode(&mut serialized_header);
    ExecutionWitness { headers: vec![serialized_header.into()], ..Default::default() }
}<|MERGE_RESOLUTION|>--- conflicted
+++ resolved
@@ -55,16 +55,11 @@
 /// An Ethereum blockchain test.
 #[derive(Debug, PartialEq, Eq)]
 pub struct BlockchainTestCase {
-<<<<<<< HEAD
     /// The individual tests within this test case.
     pub tests: BTreeMap<String, BlockchainTest>,
     skip: bool,
-=======
-    /// The tests within this test case.
-    pub tests: BTreeMap<String, BlockchainTest>,
     /// Whether to skip this test case.
     pub skip: bool,
->>>>>>> db524d15
 }
 
 impl BlockchainTestCase {
@@ -72,12 +67,12 @@
     const fn excluded_fork(network: ForkSpec) -> bool {
         matches!(
             network,
-            ForkSpec::ByzantiumToConstantinopleAt5 |
-                ForkSpec::Constantinople |
-                ForkSpec::ConstantinopleFix |
-                ForkSpec::MergeEOF |
-                ForkSpec::MergeMeterInitCode |
-                ForkSpec::MergePush0
+            ForkSpec::ByzantiumToConstantinopleAt5
+                | ForkSpec::Constantinople
+                | ForkSpec::ConstantinopleFix
+                | ForkSpec::MergeEOF
+                | ForkSpec::MergeMeterInitCode
+                | ForkSpec::MergePush0
         )
     }
 
@@ -105,12 +100,8 @@
     }
 
     /// Execute a single `BlockchainTest`, validating the outcome against the
-<<<<<<< HEAD
-    /// expectations encoded in the JSON file.
-=======
     /// expectations encoded in the JSON file. Returns the list of executed blocks
     /// with their execution witnesses.
->>>>>>> db524d15
     pub fn run_single_case(
         name: &str,
         case: &BlockchainTest,
@@ -226,9 +217,6 @@
     .unwrap();
 
     provider
-<<<<<<< HEAD
-        .insert_block(genesis_block.clone(), StorageLocation::Database)
-=======
         .insert_block(genesis_block.clone())
         .map_err(|err| Error::block_failed(0, Default::default(), err))?;
 
@@ -237,7 +225,6 @@
         .static_file_provider()
         .latest_writer(StaticFileSegment::Receipts)
         .and_then(|mut writer| writer.increment_block(0))
->>>>>>> db524d15
         .map_err(|err| Error::block_failed(0, Default::default(), err))?;
 
     let genesis_state = case.pre.clone().into_genesis_state();
@@ -261,16 +248,12 @@
 
         // Insert the block into the database
         provider
-<<<<<<< HEAD
-            .insert_block(block.clone(), StorageLocation::Database)
-=======
             .insert_block(block.clone())
             .map_err(|err| Error::block_failed(block_number, Default::default(), err))?;
         // Commit static files, so we can query the headers for stateless execution below
         provider
             .static_file_provider()
             .commit()
->>>>>>> db524d15
             .map_err(|err| Error::block_failed(block_number, Default::default(), err))?;
 
         // Consensus checks before block execution
@@ -339,15 +322,7 @@
 
         // Commit the post state/state diff to the database
         provider
-<<<<<<< HEAD
-            .write_state(
-                &ExecutionOutcome::single(block.number, output),
-                OriginalValuesKnown::Yes,
-                StorageLocation::Database,
-            )
-=======
             .write_state(&ExecutionOutcome::single(block.number, output), OriginalValuesKnown::Yes)
->>>>>>> db524d15
             .map_err(|err| Error::block_failed(block_number, program_inputs.clone(), err))?;
 
         provider
