[workspace.package]
version = "1.3.8"
edition = "2021"
rust-version = "1.85"
license = "MIT OR Apache-2.0"
homepage = "https://paradigmxyz.github.io/reth"
repository = "https://github.com/paradigmxyz/reth"
exclude = [".github/"]

[workspace]
members = [
    "bin/reth-bench/",
    "bin/reth/",
    "crates/chain-state/",
    "crates/chainspec/",
    "crates/cli/cli/",
    "crates/cli/commands/",
    "crates/cli/runner/",
    "crates/cli/util/",
    "crates/config/",
    "crates/consensus/common/",
    "crates/consensus/consensus/",
    "crates/consensus/debug-client/",
    "crates/e2e-test-utils/",
    "crates/engine/invalid-block-hooks/",
    "crates/engine/local",
    "crates/engine/primitives/",
    "crates/engine/service",
    "crates/engine/tree/",
    "crates/engine/util/",
    "crates/era",
    "crates/errors/",
    "crates/ethereum-forks/",
    "crates/ethereum/cli/",
    "crates/ethereum/consensus/",
    "crates/ethereum/engine-primitives/",
    "crates/ethereum/evm",
    "crates/ethereum/node",
    "crates/ethereum/payload/",
    "crates/ethereum/primitives/",
    "crates/ethereum/reth/",
    "crates/etl/",
    "crates/evm/",
    "crates/evm/execution-errors",
    "crates/evm/execution-types",
    "crates/exex/exex/",
    "crates/exex/test-utils/",
    "crates/exex/types/",
    "crates/metrics/",
    "crates/net/banlist/",
    "crates/net/discv4/",
    "crates/net/discv5/",
    "crates/net/dns/",
    "crates/net/downloaders/",
    "crates/net/ecies/",
    "crates/net/eth-wire-types",
    "crates/net/eth-wire/",
    "crates/net/nat/",
    "crates/net/network-api/",
    "crates/net/network-types/",
    "crates/net/network/",
    "crates/net/p2p/",
    "crates/net/peers/",
    "crates/node/api/",
    "crates/node/builder/",
    "crates/node/core/",
    "crates/node/events/",
    "crates/node/metrics",
    "crates/node/types",
    "crates/optimism/bin",
    "crates/optimism/chainspec",
    "crates/optimism/cli",
    "crates/optimism/consensus",
    "crates/optimism/evm/",
    "crates/optimism/hardforks/",
    "crates/optimism/node/",
    "crates/optimism/chain-registry/",
    "crates/optimism/payload/",
    "crates/optimism/primitives/",
    "crates/optimism/reth/",
    "crates/optimism/rpc/",
    "crates/optimism/storage",
    "crates/optimism/txpool/",
    "crates/payload/basic/",
    "crates/payload/builder/",
    "crates/payload/builder-primitives/",
    "crates/payload/primitives/",
    "crates/payload/validator/",
    "crates/payload/util/",
    "crates/primitives-traits/",
    "crates/primitives/",
    "crates/prune/prune",
    "crates/prune/types",
    "crates/ress/protocol",
    "crates/ress/provider",
    "crates/revm/",
    "crates/rpc/ipc/",
    "crates/rpc/rpc-api/",
    "crates/rpc/rpc-builder/",
    "crates/rpc/rpc-engine-api/",
    "crates/rpc/rpc-eth-api/",
    "crates/rpc/rpc-eth-types/",
    "crates/rpc/rpc-layer",
    "crates/rpc/rpc-server-types/",
    "crates/rpc/rpc-testing-util/",
    "crates/rpc/rpc-types-compat/",
    "crates/rpc/rpc/",
    "crates/stages/api/",
    "crates/stages/stages/",
    "crates/stages/types/",
    "crates/static-file/static-file",
    "crates/static-file/types/",
    "crates/storage/codecs/",
    "crates/storage/codecs/derive/",
    "crates/storage/db-api/",
    "crates/storage/db-common",
    "crates/storage/db-models/",
    "crates/storage/db/",
    "crates/storage/errors/",
    "crates/storage/libmdbx-rs/",
    "crates/storage/libmdbx-rs/mdbx-sys/",
    "crates/storage/nippy-jar/",
    "crates/storage/provider/",
    "crates/storage/storage-api/",
    "crates/storage/zstd-compressors/",
    "crates/tasks/",
    "crates/tokio-util/",
    "crates/tracing/",
    "crates/transaction-pool/",
    "crates/trie/common",
    "crates/trie/db",
    "crates/trie/parallel/",
    "crates/trie/sparse",
    "crates/trie/trie",
    "examples/beacon-api-sidecar-fetcher/",
    "examples/beacon-api-sse/",
    "examples/bsc-p2p",
    "examples/custom-dev-node/",
    "examples/custom-node/",
    "examples/custom-engine-types/",
    "examples/custom-evm/",
    "examples/custom-inspector/",
    "examples/custom-node-components/",
    "examples/custom-payload-builder/",
    "examples/custom-rlpx-subprotocol",
    "examples/custom-node",
    "examples/db-access",
    "examples/exex-hello-world",
    "examples/manual-p2p/",
    "examples/network-txpool/",
    "examples/network/",
    "examples/network-proxy/",
    "examples/node-custom-rpc/",
    "examples/node-event-hooks/",
    "examples/polygon-p2p/",
    "examples/rpc-db/",
    "examples/precompile-cache/",
    "examples/txpool-tracing/",
    "examples/custom-beacon-withdrawals",
    "testing/ef-tests/",
    "testing/testing-utils",
]
default-members = ["bin/reth"]
exclude = ["book/sources", "book/cli"]

# Explicitly set the resolver to version 2, which is the default for packages with edition >= 2021
# https://doc.rust-lang.org/edition-guide/rust-2021/default-cargo-resolver.html
resolver = "2"

[workspace.lints]
rust.missing_debug_implementations = "warn"
rust.missing_docs = "warn"
rust.rust_2018_idioms = { level = "deny", priority = -1 }
rust.unreachable_pub = "warn"
rust.unused_must_use = "deny"
rustdoc.all = "warn"
# rust.unnameable-types = "warn"

[workspace.lints.clippy]
# These are some of clippy's nursery (i.e., experimental) lints that we like.
# By default, nursery lints are allowed. Some of the lints below have made good
# suggestions which we fixed. The others didn't have any findings, so we can
# assume they don't have that many false positives. Let's enable them to
# prevent future problems.
borrow_as_ptr = "warn"
branches_sharing_code = "warn"
clear_with_drain = "warn"
cloned_instead_of_copied = "warn"
collection_is_never_read = "warn"
dbg_macro = "warn"
derive_partial_eq_without_eq = "warn"
doc_markdown = "warn"
empty_line_after_doc_comments = "warn"
empty_line_after_outer_attr = "warn"
enum_glob_use = "warn"
equatable_if_let = "warn"
explicit_into_iter_loop = "warn"
explicit_iter_loop = "warn"
flat_map_option = "warn"
from_iter_instead_of_collect = "warn"
if_not_else = "warn"
if_then_some_else_none = "warn"
implicit_clone = "warn"
imprecise_flops = "warn"
iter_on_empty_collections = "warn"
iter_on_single_items = "warn"
iter_with_drain = "warn"
iter_without_into_iter = "warn"
large_stack_frames = "warn"
manual_assert = "warn"
manual_clamp = "warn"
manual_is_variant_and = "warn"
manual_string_new = "warn"
match_same_arms = "warn"
missing-const-for-fn = "allow" # TODO: https://github.com/rust-lang/rust-clippy/issues/14020
mutex_integer = "warn"
naive_bytecount = "warn"
needless_bitwise_bool = "warn"
needless_continue = "warn"
needless_for_each = "warn"
needless_pass_by_ref_mut = "warn"
nonstandard_macro_braces = "warn"
option_as_ref_cloned = "warn"
or_fun_call = "warn"
path_buf_push_overwrite = "warn"
read_zero_byte_vec = "warn"
result_large_err = "allow"
redundant_clone = "warn"
redundant_else = "warn"
single_char_pattern = "warn"
string_lit_as_bytes = "warn"
string_lit_chars_any = "warn"
suboptimal_flops = "warn"
suspicious_operation_groupings = "warn"
trailing_empty_array = "warn"
trait_duplication_in_bounds = "warn"
transmute_undefined_repr = "warn"
trivial_regex = "warn"
tuple_array_conversions = "warn"
type_repetition_in_bounds = "warn"
uninhabited_references = "warn"
unnecessary_self_imports = "warn"
unnecessary_struct_initialization = "warn"
unnested_or_patterns = "warn"
unused_peekable = "warn"
unused_rounding = "warn"
use_self = "warn"
useless_let_if_seq = "warn"
while_float = "warn"
zero_sized_map_values = "warn"

# These are nursery lints which have findings. Allow them for now. Some are not
# quite mature enough for use in our codebase and some we don't really want.
# Explicitly listing should make it easier to fix in the future.
as_ptr_cast_mut = "allow"
cognitive_complexity = "allow"
debug_assert_with_mut_call = "allow"
fallible_impl_from = "allow"
future_not_send = "allow"
needless_collect = "allow"
non_send_fields_in_send_ty = "allow"
redundant_pub_crate = "allow"
significant_drop_in_scrutinee = "allow"
significant_drop_tightening = "allow"
too_long_first_doc_paragraph = "allow"

# Speed up compilation time for dev builds by reducing emitted debug info.
# NOTE: Debuggers may provide less useful information with this setting.
# Uncomment this section if you're using a debugger.
[profile.dev]
# https://davidlattimore.github.io/posts/2024/02/04/speeding-up-the-rust-edit-build-run-cycle.html
debug = "line-tables-only"
split-debuginfo = "unpacked"

# Speed up tests.
[profile.dev.package]
proptest.opt-level = 3
rand_chacha.opt-level = 3
rand_xorshift.opt-level = 3
unarray.opt-level = 3

# Meant for testing - all optimizations, but with debug assertions and overflow checks.
[profile.hivetests]
inherits = "test"
opt-level = 3
lto = "thin"

[profile.release]
opt-level = 3
lto = "thin"
debug = "none"
strip = "symbols"
panic = "unwind"
codegen-units = 16

# Use the `--profile profiling` flag to show symbols in release mode.
# e.g. `cargo build --profile profiling`
[profile.profiling]
inherits = "release"
debug = "full"
strip = "none"

# Include debug info in benchmarks too.
[profile.bench]
inherits = "profiling"

[profile.maxperf]
inherits = "release"
lto = "fat"
codegen-units = 1

[workspace.dependencies]
# reth
op-reth = { path = "crates/optimism/bin" }
reth = { path = "bin/reth" }
reth-basic-payload-builder = { path = "crates/payload/basic" }
reth-bench = { path = "bin/reth-bench" }
reth-chain-state = { path = "crates/chain-state" }
reth-chainspec = { path = "crates/chainspec", default-features = false }
reth-cli = { path = "crates/cli/cli" }
reth-cli-commands = { path = "crates/cli/commands" }
reth-cli-runner = { path = "crates/cli/runner" }
reth-cli-util = { path = "crates/cli/util" }
reth-codecs = { path = "crates/storage/codecs" }
reth-codecs-derive = { path = "crates/storage/codecs/derive" }
reth-config = { path = "crates/config", default-features = false }
reth-consensus = { path = "crates/consensus/consensus", default-features = false }
reth-consensus-common = { path = "crates/consensus/common", default-features = false }
reth-consensus-debug-client = { path = "crates/consensus/debug-client" }
reth-db = { path = "crates/storage/db", default-features = false }
reth-db-api = { path = "crates/storage/db-api" }
reth-db-common = { path = "crates/storage/db-common" }
reth-db-models = { path = "crates/storage/db-models", default-features = false }
reth-discv4 = { path = "crates/net/discv4" }
reth-discv5 = { path = "crates/net/discv5" }
reth-dns-discovery = { path = "crates/net/dns" }
reth-downloaders = { path = "crates/net/downloaders" }
reth-e2e-test-utils = { path = "crates/e2e-test-utils" }
reth-ecies = { path = "crates/net/ecies" }
reth-engine-local = { path = "crates/engine/local" }
reth-engine-primitives = { path = "crates/engine/primitives", default-features = false }
reth-engine-tree = { path = "crates/engine/tree" }
reth-engine-service = { path = "crates/engine/service" }
reth-engine-util = { path = "crates/engine/util" }
reth-errors = { path = "crates/errors" }
reth-era = { path = "crates/era" }
reth-eth-wire = { path = "crates/net/eth-wire" }
reth-eth-wire-types = { path = "crates/net/eth-wire-types" }
reth-ethereum-cli = { path = "crates/ethereum/cli" }
reth-ethereum-consensus = { path = "crates/ethereum/consensus" }
reth-ethereum-engine-primitives = { path = "crates/ethereum/engine-primitives", default-features = false }
reth-ethereum-forks = { path = "crates/ethereum-forks", default-features = false }
reth-ethereum-payload-builder = { path = "crates/ethereum/payload" }
reth-ethereum-primitives = { path = "crates/ethereum/primitives", default-features = false }
reth-ethereum = { path = "crates/ethereum/reth" }
reth-etl = { path = "crates/etl" }
reth-evm = { path = "crates/evm", default-features = false }
reth-evm-ethereum = { path = "crates/ethereum/evm" }
reth-optimism-evm = { path = "crates/optimism/evm", default-features = false }
reth-execution-errors = { path = "crates/evm/execution-errors", default-features = false }
reth-execution-types = { path = "crates/evm/execution-types", default-features = false }
reth-exex = { path = "crates/exex/exex" }
reth-exex-test-utils = { path = "crates/exex/test-utils" }
reth-exex-types = { path = "crates/exex/types" }
reth-fs-util = { path = "crates/fs-util" }
reth-invalid-block-hooks = { path = "crates/engine/invalid-block-hooks" }
reth-ipc = { path = "crates/rpc/ipc" }
reth-libmdbx = { path = "crates/storage/libmdbx-rs" }
reth-mdbx-sys = { path = "crates/storage/libmdbx-rs/mdbx-sys" }
reth-metrics = { path = "crates/metrics" }
reth-net-banlist = { path = "crates/net/banlist" }
reth-net-nat = { path = "crates/net/nat" }
reth-network = { path = "crates/net/network" }
reth-network-api = { path = "crates/net/network-api" }
reth-network-p2p = { path = "crates/net/p2p" }
reth-network-peers = { path = "crates/net/peers", default-features = false }
reth-network-types = { path = "crates/net/network-types" }
reth-nippy-jar = { path = "crates/storage/nippy-jar" }
reth-node-api = { path = "crates/node/api" }
reth-node-builder = { path = "crates/node/builder" }
reth-node-core = { path = "crates/node/core" }
reth-node-ethereum = { path = "crates/ethereum/node" }
reth-node-events = { path = "crates/node/events" }
reth-node-metrics = { path = "crates/node/metrics" }
reth-optimism-node = { path = "crates/optimism/node" }
reth-node-types = { path = "crates/node/types" }
reth-op = { path = "crates/optimism/reth", default-features = false }
reth-optimism-chainspec = { path = "crates/optimism/chainspec", default-features = false }
reth-optimism-chain-resitry = { path = "crates/optimism/chain-registry" }
reth-optimism-cli = { path = "crates/optimism/cli" }
reth-optimism-consensus = { path = "crates/optimism/consensus", default-features = false }
reth-optimism-forks = { path = "crates/optimism/hardforks", default-features = false }
reth-optimism-payload-builder = { path = "crates/optimism/payload" }
reth-optimism-primitives = { path = "crates/optimism/primitives", default-features = false }
reth-optimism-rpc = { path = "crates/optimism/rpc" }
reth-optimism-storage = { path = "crates/optimism/storage" }
reth-optimism-txpool = { path = "crates/optimism/txpool" }
reth-payload-builder = { path = "crates/payload/builder" }
reth-payload-builder-primitives = { path = "crates/payload/builder-primitives" }
reth-payload-primitives = { path = "crates/payload/primitives" }
reth-payload-validator = { path = "crates/payload/validator" }
reth-payload-util = { path = "crates/payload/util" }
reth-primitives = { path = "crates/primitives", default-features = false }
reth-primitives-traits = { path = "crates/primitives-traits", default-features = false }
reth-provider = { path = "crates/storage/provider" }
reth-prune = { path = "crates/prune/prune" }
reth-prune-types = { path = "crates/prune/types", default-features = false }
reth-revm = { path = "crates/revm", default-features = false }
reth-rpc = { path = "crates/rpc/rpc" }
reth-rpc-api = { path = "crates/rpc/rpc-api" }
reth-rpc-api-testing-util = { path = "crates/rpc/rpc-testing-util" }
reth-rpc-builder = { path = "crates/rpc/rpc-builder" }
reth-rpc-engine-api = { path = "crates/rpc/rpc-engine-api" }
reth-rpc-eth-api = { path = "crates/rpc/rpc-eth-api" }
reth-rpc-eth-types = { path = "crates/rpc/rpc-eth-types", default-features = false }
reth-rpc-layer = { path = "crates/rpc/rpc-layer" }
reth-rpc-server-types = { path = "crates/rpc/rpc-server-types" }
reth-rpc-types-compat = { path = "crates/rpc/rpc-types-compat" }
reth-stages = { path = "crates/stages/stages" }
reth-stages-api = { path = "crates/stages/api" }
reth-stages-types = { path = "crates/stages/types", default-features = false }
reth-static-file = { path = "crates/static-file/static-file" }
reth-static-file-types = { path = "crates/static-file/types", default-features = false }
reth-storage-api = { path = "crates/storage/storage-api", default-features = false }
reth-storage-errors = { path = "crates/storage/errors", default-features = false }
reth-tasks = { path = "crates/tasks" }
reth-testing-utils = { path = "testing/testing-utils" }
reth-tokio-util = { path = "crates/tokio-util" }
reth-tracing = { path = "crates/tracing" }
reth-transaction-pool = { path = "crates/transaction-pool" }
reth-trie = { path = "crates/trie/trie" }
reth-trie-common = { path = "crates/trie/common", default-features = false }
reth-trie-db = { path = "crates/trie/db" }
reth-trie-parallel = { path = "crates/trie/parallel" }
reth-trie-sparse = { path = "crates/trie/sparse" }
reth-zstd-compressors = { path = "crates/storage/zstd-compressors", default-features = false }
reth-ress-protocol = { path = "crates/ress/protocol" }
reth-ress-provider = { path = "crates/ress/provider" }

# revm
revm = { version = "22.0.0", default-features = false }
revm-bytecode = { version = "3.0.0", default-features = false }
revm-database = { version = "3.0.0", default-features = false }
revm-state = { version = "3.0.0", default-features = false }
revm-primitives = { version = "18.0.0", default-features = false }
revm-interpreter = { version = "18.0.0", default-features = false }
revm-inspector = { version = "3.0.0", default-features = false }
revm-context = { version = "3.0.0", default-features = false }
revm-context-interface = { version = "3.0.0", default-features = false }
revm-database-interface = { version = "3.0.0", default-features = false }
op-revm = { version = "3.0.0", default-features = false }
revm-inspectors = "0.19.0"

# eth
alloy-chains = { version = "0.2.0", default-features = false }
alloy-dyn-abi = "1.0.0"
alloy-eip2124 = { version = "0.2.0", default-features = false }
alloy-evm = { version = "0.4.0", default-features = false }
alloy-primitives = { version = "1.0.0", default-features = false, features = ["map-foldhash"] }
alloy-rlp = { version = "0.3.10", default-features = false, features = ["core-net"] }
<<<<<<< HEAD
alloy-sol-types = { version = "0.8.25", default-features = false }
alloy-trie = { version = "0.7.9", default-features = false }

alloy-hardforks = "0.1.4"
=======
alloy-sol-macro = "1.0.0"
alloy-sol-types = { version = "1.0.0", default-features = false }
alloy-trie = { version = "0.8.0", default-features = false }

alloy-hardforks = "0.2.0"
>>>>>>> 58fe204f

alloy-consensus = { version = "0.14.0", default-features = false }
alloy-contract = { version = "0.14.0", default-features = false }
alloy-eips = { version = "0.14.0", default-features = false }
alloy-genesis = { version = "0.14.0", default-features = false }
alloy-json-rpc = { version = "0.14.0", default-features = false }
alloy-network = { version = "0.14.0", default-features = false }
alloy-network-primitives = { version = "0.14.0", default-features = false }
alloy-node-bindings = { version = "0.14.0", default-features = false }
alloy-provider = { version = "0.14.0", features = ["reqwest"], default-features = false }
alloy-pubsub = { version = "0.14.0", default-features = false }
alloy-rpc-client = { version = "0.14.0", default-features = false }
alloy-rpc-types = { version = "0.14.0", features = ["eth"], default-features = false }
alloy-rpc-types-admin = { version = "0.14.0", default-features = false }
alloy-rpc-types-anvil = { version = "0.14.0", default-features = false }
alloy-rpc-types-beacon = { version = "0.14.0", default-features = false }
alloy-rpc-types-debug = { version = "0.14.0", default-features = false }
alloy-rpc-types-engine = { version = "0.14.0", default-features = false }
alloy-rpc-types-eth = { version = "0.14.0", default-features = false }
alloy-rpc-types-mev = { version = "0.14.0", default-features = false }
alloy-rpc-types-trace = { version = "0.14.0", default-features = false }
alloy-rpc-types-txpool = { version = "0.14.0", default-features = false }
alloy-serde = { version = "0.14.0", default-features = false }
alloy-signer = { version = "0.14.0", default-features = false }
alloy-signer-local = { version = "0.14.0", default-features = false }
alloy-transport = { version = "0.14.0" }
alloy-transport-http = { version = "0.14.0", features = ["reqwest-rustls-tls"], default-features = false }
alloy-transport-ipc = { version = "0.14.0", default-features = false }
alloy-transport-ws = { version = "0.14.0", default-features = false }

# op
alloy-op-evm = { version = "0.4.0", default-features = false }
alloy-op-hardforks = "0.2.0"
op-alloy-rpc-types = { version = "0.13.0", default-features = false }
op-alloy-rpc-types-engine = { version = "0.13.0", default-features = false }
op-alloy-network = { version = "0.13.0", default-features = false }
op-alloy-consensus = { version = "0.13.0", default-features = false }
op-alloy-rpc-jsonrpsee = { version = "0.13.0", default-features = false }
op-alloy-flz = { version = "0.13.0", default-features = false }

# misc
aquamarine = "0.6"
auto_impl = "1"
backon = { version = "1.2", default-features = false, features = ["std-blocking-sleep", "tokio-sleep"] }
bincode = "1.3"
bitflags = "2.4"
blake3 = "1.5.5"
boyer-moore-magiclen = "0.2.16"
bytes = { version = "1.5", default-features = false }
cfg-if = "1.0"
clap = "4"
dashmap = "6.0"
derive_more = { version = "2", default-features = false, features = ["full"] }
dirs-next = "2.0.0"
dyn-clone = "1.0.17"
eyre = "0.6"
fdlimit = "0.3.0"
generic-array = "0.14"
humantime = "2.1"
humantime-serde = "1.1"
itertools = { version = "0.14", default-features = false }
linked_hash_set = "0.1"
modular-bitfield = "0.11.2"
notify = { version = "8.0.0", default-features = false, features = ["macos_fsevent"] }
nybbles = { version = "0.3.0", default-features = false }
once_cell = { version = "1.19", default-features = false, features = ["critical-section"] }
parking_lot = "0.12"
paste = "1.0"
rand = "0.9"
rayon = "1.7"
rustc-hash = { version = "2.0", default-features = false }
schnellru = "0.2"
serde = { version = "1.0", default-features = false }
serde_json = { version = "1.0", default-features = false, features = ["alloc"] }
serde_with = { version = "3", default-features = false, features = ["macros"] }
sha2 = { version = "0.10", default-features = false }
shellexpand = "3.0.0"
smallvec = "1"
strum = { version = "0.27", default-features = false }
strum_macros = "0.27"
syn = "2.0"
thiserror = { version = "2.0.0", default-features = false }
tracing = { version = "0.1.0", default-features = false }
tracing-appender = "0.2"
url = { version = "2.3", default-features = false }
zstd = "0.13"
byteorder = "1"
mini-moka = "0.10"

# metrics
metrics = "0.24.0"
metrics-derive = "0.1"
metrics-exporter-prometheus = { version = "0.16.0", default-features = false }
metrics-process = "2.1.0"
metrics-util = { default-features = false, version = "0.19.0" }

# proc-macros
proc-macro2 = "1.0"
quote = "1.0"

# tokio
tokio = { version = "1.44.2", default-features = false }
tokio-stream = "0.1.11"
tokio-util = { version = "0.7.4", features = ["codec"] }

# async
async-stream = "0.3"
async-trait = "0.1.68"
futures = "0.3"
futures-core = "0.3"
futures-util = { version = "0.3", default-features = false }
hyper = "1.3"
hyper-util = "0.1.5"
pin-project = "1.0.12"
reqwest = { version = "0.12", default-features = false }
tracing-futures = "0.2"
tower = "0.4"
tower-http = "0.6"

# p2p
discv5 = "0.9"
if-addrs = "0.13"

# rpc
jsonrpsee = "0.24.9"
jsonrpsee-core = "0.24.9"
jsonrpsee-server = "0.24.9"
jsonrpsee-http-client = "0.24.9"
jsonrpsee-types = "0.24.9"

# http
http = "1.0"
http-body = "1.0"
http-body-util = "0.1.2"
jsonwebtoken = "9"
proptest-arbitrary-interop = "0.1.0"

# crypto
enr = { version = "0.13", default-features = false }
k256 = { version = "0.13", default-features = false, features = ["ecdsa"] }
secp256k1 = { version = "0.30", default-features = false, features = ["global-context", "recovery"] }
# rand 8 for secp256k1
rand_08 = { package = "rand", version = "0.8" }

# for eip-4844
c-kzg = "2.1.0"

# config
toml = "0.8"

# misc-testing
arbitrary = "1.3"
assert_matches = "1.5.0"
criterion = { package = "codspeed-criterion-compat", version = "2.7" }
proptest = "1.4"
proptest-derive = "0.5"
serial_test = { default-features = false, version = "3" }
similar-asserts = { version = "1.5.0", features = ["serde"] }
tempfile = "3.8"
test-fuzz = "7"
rstest = "0.24.0"

# ssz encoding
ethereum_ssz = "0.8.3"
ethereum_ssz_derive = "0.8.3"

# allocators
tikv-jemalloc-ctl = "0.6"
tikv-jemallocator = "0.6"
tracy-client = "0.18.0"
snmalloc-rs = { version = "0.3.7", features = ["build_cc"] }

# TODO: When we build for a windows target on an ubuntu runner, crunchy tries to
# get the wrong path, update this when the workflow has been updated
#
# See: https://github.com/eira-fransham/crunchy/issues/13
crunchy = "=0.2.2"
aes = "0.8.1"
ahash = "0.8"
anyhow = "1.0"
bindgen = { version = "0.70", default-features = false }
block-padding = "0.3.2"
cc = "=1.2.15"
cipher = "0.4.3"
comfy-table = "7.0"
concat-kdf = "0.1.0"
convert_case = "0.7.0"
crossbeam-channel = "0.5.13"
crossterm = "0.28.0"
csv = "1.3.0"
ctr = "0.9.2"
data-encoding = "2"
delegate = "0.13"
digest = "0.10.5"
hash-db = "=0.15.2"
hickory-resolver = "0.25.0"
hmac = "0.12.1"
human_bytes = "0.4.1"
indexmap = "2"
interprocess = "2.2.0"
lz4_flex = { version = "0.11", default-features = false }
memmap2 = "0.9.4"
mev-share-sse = { version = "0.4.0", default-features = false }
num-traits = "0.2.15"
page_size = "0.6.0"
parity-scale-codec = "3.2.1"
plain_hasher = "0.2"
pretty_assertions = "1.4"
ratatui = { version = "0.29", default-features = false }
ringbuffer = "0.15.0"
rmp-serde = "1.3"
roaring = "0.10.2"
rolling-file = "0.2.0"
sha3 = "0.10.5"
snap = "1.1.1"
socket2 = { version = "0.5", default-features = false }
sysinfo = { version = "0.33", default-features = false }
tracing-journald = "0.3"
tracing-logfmt = "0.3.3"
tracing-subscriber = { version = "0.3", default-features = false }
triehash = "0.8"
typenum = "1.15.0"
vergen = "9.0.4"
visibility = "0.1.1"
walkdir = "2.3.3"
vergen-git2 = "1.0.5"

# [patch.crates-io]
# alloy-consensus = { git = "https://github.com/alloy-rs/alloy", rev = "cfb13aa" }
# alloy-contract = { git = "https://github.com/alloy-rs/alloy", rev = "cfb13aa" }
# alloy-eips = { git = "https://github.com/alloy-rs/alloy", rev = "cfb13aa" }
# alloy-genesis = { git = "https://github.com/alloy-rs/alloy", rev = "cfb13aa" }
# alloy-json-rpc = { git = "https://github.com/alloy-rs/alloy", rev = "cfb13aa" }
# alloy-network = { git = "https://github.com/alloy-rs/alloy", rev = "cfb13aa" }
# alloy-network-primitives = { git = "https://github.com/alloy-rs/alloy", rev = "cfb13aa" }
# alloy-node-bindings = { git = "https://github.com/alloy-rs/alloy", rev = "cfb13aa" }
# alloy-provider = { git = "https://github.com/alloy-rs/alloy", rev = "cfb13aa" }
# alloy-pubsub = { git = "https://github.com/alloy-rs/alloy", rev = "cfb13aa" }
# alloy-rpc-client = { git = "https://github.com/alloy-rs/alloy", rev = "cfb13aa" }
# alloy-rpc-types = { git = "https://github.com/alloy-rs/alloy", rev = "cfb13aa" }
# alloy-rpc-types-admin = { git = "https://github.com/alloy-rs/alloy", rev = "cfb13aa" }
# alloy-rpc-types-anvil = { git = "https://github.com/alloy-rs/alloy", rev = "cfb13aa" }
# alloy-rpc-types-beacon = { git = "https://github.com/alloy-rs/alloy", rev = "cfb13aa" }
# alloy-rpc-types-debug = { git = "https://github.com/alloy-rs/alloy", rev = "cfb13aa" }
# alloy-rpc-types-engine = { git = "https://github.com/alloy-rs/alloy", rev = "cfb13aa" }
# alloy-rpc-types-eth = { git = "https://github.com/alloy-rs/alloy", rev = "cfb13aa" }
# alloy-rpc-types-mev = { git = "https://github.com/alloy-rs/alloy", rev = "cfb13aa" }
# alloy-rpc-types-trace = { git = "https://github.com/alloy-rs/alloy", rev = "cfb13aa" }
# alloy-rpc-types-txpool = { git = "https://github.com/alloy-rs/alloy", rev = "cfb13aa" }
# alloy-serde = { git = "https://github.com/alloy-rs/alloy", rev = "cfb13aa" }
# alloy-signer = { git = "https://github.com/alloy-rs/alloy", rev = "cfb13aa" }
# alloy-signer-local = { git = "https://github.com/alloy-rs/alloy", rev = "cfb13aa" }
# alloy-transport = { git = "https://github.com/alloy-rs/alloy", rev = "cfb13aa" }
# alloy-transport-http = { git = "https://github.com/alloy-rs/alloy", rev = "cfb13aa" }
# alloy-transport-ipc = { git = "https://github.com/alloy-rs/alloy", rev = "cfb13aa" }
# alloy-transport-ws = { git = "https://github.com/alloy-rs/alloy", rev = "cfb13aa" }
#
# op-alloy-consensus = { git = "https://github.com/alloy-rs/op-alloy", rev = "ad607c1" }
# op-alloy-network = { git = "https://github.com/alloy-rs/op-alloy", rev = "ad607c1" }
# op-alloy-rpc-types = { git = "https://github.com/alloy-rs/op-alloy", rev = "ad607c1" }
# op-alloy-rpc-types-engine = { git = "https://github.com/alloy-rs/op-alloy", rev = "ad607c1" }
#
# revm-inspectors = { git = "https://github.com/paradigmxyz/revm-inspectors", rev = "1207e33" }<|MERGE_RESOLUTION|>--- conflicted
+++ resolved
@@ -458,18 +458,11 @@
 alloy-evm = { version = "0.4.0", default-features = false }
 alloy-primitives = { version = "1.0.0", default-features = false, features = ["map-foldhash"] }
 alloy-rlp = { version = "0.3.10", default-features = false, features = ["core-net"] }
-<<<<<<< HEAD
-alloy-sol-types = { version = "0.8.25", default-features = false }
-alloy-trie = { version = "0.7.9", default-features = false }
-
-alloy-hardforks = "0.1.4"
-=======
 alloy-sol-macro = "1.0.0"
 alloy-sol-types = { version = "1.0.0", default-features = false }
 alloy-trie = { version = "0.8.0", default-features = false }
 
 alloy-hardforks = "0.2.0"
->>>>>>> 58fe204f
 
 alloy-consensus = { version = "0.14.0", default-features = false }
 alloy-contract = { version = "0.14.0", default-features = false }
