--- conflicted
+++ resolved
@@ -468,11 +468,7 @@
 alloy-evm = { version = "0.11", default-features = false }
 alloy-primitives = { version = "1.2.0", default-features = false, features = ["map-foldhash"] }
 alloy-rlp = { version = "0.3.10", default-features = false, features = ["core-net"] }
-<<<<<<< HEAD
 alloy-sol-macro = "1.1.0"
-=======
-alloy-sol-macro = "1.2.0"
->>>>>>> aa725dd0
 alloy-sol-types = { version = "1.2.0", default-features = false }
 alloy-trie = { version = "0.8.1", default-features = false }
 
@@ -708,7 +704,6 @@
 vergen-git2 = "1.0.5"
 
 [patch.crates-io]
-<<<<<<< HEAD
 alloy-consensus = { git = "https://github.com/alloy-rs/alloy", branch = "fusaka/devnet2" }
 alloy-contract = { git = "https://github.com/alloy-rs/alloy", branch = "fusaka/devnet2" }
 alloy-eips = { git = "https://github.com/alloy-rs/alloy", branch = "fusaka/devnet2" }
@@ -737,49 +732,11 @@
 alloy-transport-ipc = { git = "https://github.com/alloy-rs/alloy", branch = "fusaka/devnet2" }
 alloy-transport-ws = { git = "https://github.com/alloy-rs/alloy", branch = "fusaka/devnet2" }
 
-# alloy-evm = { git = "https://github.com/alloy-rs/evm", branch = "main" }
-# alloy-op-evm = { git = "https://github.com/alloy-rs/evm", branch = "main" }
-#
-# op-alloy-consensus = { git = "https://github.com/alloy-rs/op-alloy", rev = "ad607c1" }
-# op-alloy-network = { git = "https://github.com/alloy-rs/op-alloy", rev = "ad607c1" }
-# op-alloy-rpc-types = { git = "https://github.com/alloy-rs/op-alloy", rev = "ad607c1" }
-# op-alloy-rpc-types-engine = { git = "https://github.com/alloy-rs/op-alloy", rev = "ad607c1" }
-# op-alloy-rpc-jsonrpsee = { git = "https://github.com/alloy-rs/op-alloy", rev = "ad607c1" }
-=======
-# alloy-consensus = { git = "https://github.com/alloy-rs/alloy", rev = "200d54ce6" }
-# alloy-contract = { git = "https://github.com/alloy-rs/alloy", rev = "200d54ce6" }
-# alloy-eips = { git = "https://github.com/alloy-rs/alloy", rev = "200d54ce6" }
-# alloy-genesis = { git = "https://github.com/alloy-rs/alloy", rev = "200d54ce6" }
-# alloy-json-rpc = { git = "https://github.com/alloy-rs/alloy", rev = "200d54ce6" }
-# alloy-network = { git = "https://github.com/alloy-rs/alloy", rev = "200d54ce6" }
-# alloy-network-primitives = { git = "https://github.com/alloy-rs/alloy", rev = "200d54ce6" }
-# alloy-provider = { git = "https://github.com/alloy-rs/alloy", rev = "200d54ce6" }
-# alloy-pubsub = { git = "https://github.com/alloy-rs/alloy", rev = "200d54ce6" }
-# alloy-rpc-client = { git = "https://github.com/alloy-rs/alloy", rev = "200d54ce6" }
-# alloy-rpc-types = { git = "https://github.com/alloy-rs/alloy", rev = "200d54ce6" }
-# alloy-rpc-types-admin = { git = "https://github.com/alloy-rs/alloy", rev = "200d54ce6" }
-# alloy-rpc-types-anvil = { git = "https://github.com/alloy-rs/alloy", rev = "200d54ce6" }
-# alloy-rpc-types-beacon = { git = "https://github.com/alloy-rs/alloy", rev = "200d54ce6" }
-# alloy-rpc-types-debug = { git = "https://github.com/alloy-rs/alloy", rev = "200d54ce6" }
-# alloy-rpc-types-engine = { git = "https://github.com/alloy-rs/alloy", rev = "200d54ce6" }
-# alloy-rpc-types-eth = { git = "https://github.com/alloy-rs/alloy", rev = "200d54ce6" }
-# alloy-rpc-types-mev = { git = "https://github.com/alloy-rs/alloy", rev = "200d54ce6" }
-# alloy-rpc-types-trace = { git = "https://github.com/alloy-rs/alloy", rev = "200d54ce6" }
-# alloy-rpc-types-txpool = { git = "https://github.com/alloy-rs/alloy", rev = "200d54ce6" }
-# alloy-serde = { git = "https://github.com/alloy-rs/alloy", rev = "200d54ce6" }
-# alloy-signer = { git = "https://github.com/alloy-rs/alloy", rev = "200d54ce6" }
-# alloy-signer-local = { git = "https://github.com/alloy-rs/alloy", rev = "200d54ce6" }
-# alloy-transport = { git = "https://github.com/alloy-rs/alloy", rev = "200d54ce6" }
-# alloy-transport-http = { git = "https://github.com/alloy-rs/alloy", rev = "200d54ce6" }
-# alloy-transport-ipc = { git = "https://github.com/alloy-rs/alloy", rev = "200d54ce6" }
-# alloy-transport-ws = { git = "https://github.com/alloy-rs/alloy", rev = "200d54ce6" }
-
 # op-alloy-consensus = { git = "https://github.com/alloy-rs/op-alloy", rev = "a79d6fc" }
 # op-alloy-network = { git = "https://github.com/alloy-rs/op-alloy", rev = "a79d6fc" }
 # op-alloy-rpc-types = { git = "https://github.com/alloy-rs/op-alloy", rev = "a79d6fc" }
 # op-alloy-rpc-types-engine = { git = "https://github.com/alloy-rs/op-alloy", rev = "a79d6fc" }
 # op-alloy-rpc-jsonrpsee = { git = "https://github.com/alloy-rs/op-alloy", rev = "a79d6fc" }
->>>>>>> aa725dd0
 #
 # revm-inspectors = { git = "https://github.com/paradigmxyz/revm-inspectors", rev = "1207e33" }
 #
